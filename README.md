Defold
======

Repository for engine, editor and server.

Code Style
----------

Follow current code style and use 4 spaces for tabs. Never commit code
with trailing white-spaces. For Eclipse [AnyEditTools](http://andrei.gmxhome.de/eclipse.html)

Setup
-----

**Required Software**

* [Java 8 JDK](http://www.oracle.com/technetwork/java/javase/downloads/index.html)
* [Eclipse 3.8.2](http://archive.eclipse.org/eclipse/downloads/drops/R-3.8.2-201301310800/) (the editor isn't compatible with Eclipse 4.X)

**Eclipse Plugins**

<table>
<tr>
<th>Plugin</th>
<th>Link</th>
<th>Install</th>
</tr>

<tr>
<td>CDT</td>
<td>http://download.eclipse.org/tools/cdt/releases/juno</td>
<td>`C/C++ Development Tools`</td>
</tr>

<tr>
<td>EclipseLink</td>
<td>http://download.eclipse.org/rt/eclipselink/updates</td>
<td>`EclipseLink Target Components`</td>
</tr>

<tr>
<td>Google Plugin</td>
<td>https://dl.google.com/eclipse/plugin/4.2</td>
<td>
`Google Plugin for Eclipse`<br/>
`Google App Engine Java`<br/>
`Google Web Toolkit SDK`
</td>
</tr>

<tr>
<td>PyDev</td>
<td>http://pydev.org/updates</td>
<td>`PyDev for Eclipse`</td>
</tr>
</table>

Always launch Eclipse from the **command line** with a development environment
setup. See `build.py` and the `shell` command below.

**Optional Software**

* [ccache](http://ccache.samba.org) - install with `brew install ccache` on OS X and `sudo apt-get install ccache`
  on Debian based Linux distributions

**Import Java Projects**

* Import Java projects with `File > Import`
* Select `General > Existing Projects into Workspace`,
* Set root directory to `defold/com.dynamo.cr`
* Select everything apart from `com.dynamo.cr.web` and `com.dynamo.cr.webcrawler`.
* Ensure that `Copy projects into workspace` is **not** selected


**Import Engine Project**

* Create a new C/C++ project
* Makefile project
    - `Empty Project`
    - `-- Other Toolchain --`
    - Do **not** select `MacOSX GCC` on OS X. Results in out of memory in Eclipse 3.8
* Use custom project location
     - `defold/engine`
* Add `${DYNAMO_HOME}/include`, `${DYNAMO_HOME}/ext/include` and `/usr/include` to project include.
    - `$DYNAMO_HOME` defaults to `defold/tmp/dynamo_home`
    - `Project Properties > C/C++ General > Paths and Symbols`
* Disable `Invalid arguments` in `Preferences > C/C++ > Code Analysis`



Build Engine
------------

Setup build environment with `$PATH` and other environment variables.

    $ ./scripts/build.py shell

Install external packages. This step is required once only.

    $ ./scripts/build.py install_ext

Build engine for host target. For other targets use ``--platform=``

    $ ./scripts/build.py build_engine --skip-tests

When the initial build is complete the workflow is to use waf directly. For
example

    $ cd engine/dlib
    $ waf

**Unit tests**

Unit tests are run automatically when invoking waf if not --skip-tests is
specified. A typically workflow when working on a single test is to run

    $ waf --skip-tests && ./build/default/.../test_xxx

With the flag `--gtest_filter=` it's possible to a single test in the suite,
see [Running a Subset of the Tests](https://code.google.com/p/googletest/wiki/AdvancedGuide#Running_a_Subset_of_the_Tests)

Build and Run Editor
--------------------

* With a new project invoke `Project > Build All`
     - Generates Google Protocol Buffers etc
* Refresh entire workspace
* Open `cr.product`
* Press `Launch an Eclipse application`
* Speed up launch
    - Go to `Preferences > Run/Debug`
    - Deselect `Build` in `General Options`
    - This disables building of custom build steps and explicit invocation of `Project > Build All` is now required.

Licenses
--------

* **Sony Vectormath Library**: [http://bullet.svn.sourceforge.net/viewvc/bullet/trunk/Extras/vectormathlibrary](http://bullet.svn.sourceforge.net/viewvc/bullet/trunk/Extras/vectormathlibrary) - **BSD**
* **json**: Based on [https://bitbucket.org/zserge/jsmn/src](https://bitbucket.org/zserge/jsmn/src) - **MIT**
* **zlib**: [http://www.zlib.net](http://www.zlib.net) - **zlib**
* **axTLS**: [http://axtls.sourceforge.net](http://axtls.sourceforge.net) - **BSD**
* **stb_image** [http://nothings.org/](http://nothings.org) **Public domain**
* **stb_vorbis** [http://nothings.org/](http://nothings.org) **Public domain**
* **facebook** [https://github.com/facebook/facebook-ios-sdk](https://github.com/facebook/facebook-ios-sdk) **Apache**
* **glfw** [http://www.glfw.org](http://www.glfw.org) **zlib/libpng**
* **lua** [http://www.lua.org](http://www.lua.org) **MIT**
* **box2d** [http://box2d.org](http://box2d.org) **zlib**
* **bullet** [http://bulletphysics.org](http://bulletphysics.org) **zlib**
* **vp8** [http://www.webmproject.org](http://www.webmproject.org) **BSD**
* **openal** [http://kcat.strangesoft.net/openal.html](http://kcat.strangesoft.net/openal.html) **LGPL**
* **alut** [https://github.com/vancegroup/freealut](https://github.com/vancegroup/freealut) was **BSD** but changed to **LGPL**
* **md5** Based on md5 in axTLS


Tagging
-------

New tag

    # git tag -a MAJOR.MINOR [SHA1]
    SHA1 is optional

Push tags

    # git push origin --tags


Folder Structure
----------------

**ci** - Continious integration related files

**com.dynamo.cr** - _Content repository_. Editor and server

**engine** - Engine

**packages** - External packages

**scripts** - Build and utility scripts

**share** - Misc shared stuff used by other tools. Waf build-scripts, valgrind suppression files, etc.

Content pipeline
----------------

The primary build tool is bob. Bob is used for the editor but also for engine-tests.
In the first build-step a standalone version of bob is built. A legacy pipeline, waf/python and some classes from bob.jar,
is still used for gamesys and for built-in content. This might be changed in the future but integrating bob with waf 1.5.x
is pretty hard as waf 1.5.x is very restrictive where source and built content is located. Built-in content is compiled
, via .arc-files, to header-files, installed to $DYNAMO_HOME, etc In other words tightly integrated with waf.

Byte order/endian
-----------------

By convention all graphics resources are expliticly in little-ending and specifically ByteOrder.LITTLE_ENDIAN in Java. Currently we support
only little endian architectures. If this is about to change we would have to byte-swap at run-time or similar.
As run-time editor code and pipeline code often is shared little-endian applies to both. For specific editor-code ByteOrder.nativeOrder() is
the correct order to use.


iOS Debugging
-------------

* Make sure that you build with **--disable-ccache**. Otherwise lldb can't set breakpoints (all pending). The
  reason is currently unknown. The --disable-ccache option is available in waf and in build.py.
* Create a new empty iOS project (Other/Empty)
* Create a new scheme with Project>New Scheme...
* Select executable (dmengine.app)
* Make sure that debugger is lldb. Otherwise debuginfo is not found for static libraries when compiled with clang for unknown reason

iOS Crashdumps
--------------

From: [http://stackoverflow.com/a/13576028](http://stackoverflow.com/a/13576028)

    symbol address = slide + stack address - load address

* The slide value is the value of vmaddr in LC_SEGMENT cmd (Mostly this is 0x1000). Run the following to get it:

      otool -arch ARCHITECTURE -l "APP_BUNDLE/APP_EXECUTABLE" | grep -B 3 -A 8 -m 2 "__TEXT"

  Replace ARCHITECTURE with the actual architecture the crash report shows, e.g. armv7. Replace APP_BUNDLE/APP_EXECUTABLE with the path to the actual executable.

* The stack address is the hex value from the crash report.

* The load address can be is the first address showing in the Binary Images section at the very front of the line which contains your executable. (Usually the first entry).



Android
-------

By convention we currently have a weak reference to struct android\_app \* called g\_AndroidApp.
g\_AndroidApp is set by glfw and used by dlib. This is more or less a circular dependency. See sys.cpp and android_init.c.
Life-cycle support should probably be moved to dlib at some point.

### Android Resources and R.java

Long story short. Static resources on Android are referred by an integer identifier. These identifiers are generated to a file R.java.
The id:s generated are conceptually a serial number and with no guarantees about uniqueness. Due to this limitations **all** identifiers
must be generated when the final application is built. As a consequence all resources must be available and it's not possible to package
library resources in a jar. Moreover, one identical *R.java* must be generated for every package/library linked with the final application.

This is a known limitation on Android.

**NOTE:** Never ever package compiled **R*.class-files** with third party libraries as it doesn't work in general.

**NOTE2:** android_native_app_glue.c from the NDK has been modified to fix a back+virtual keyboard bug in OS 4.1 and 4.2, the modified version is in the glfw source.

### Android SDK/NDK


* Download SDK Tools 21.1 from here: [http://developer.android.com/sdk/index.html](http://developer.android.com/sdk/index.html).
  Drill down to *DOWNLOAD FOR OTHER PLATFORMS* and *SDK Tools Only*. Change URL to ...21.1..
  Do not upgrade SDK tools as we rely on the deprecated tool apkbuilder removed in 21.1+
* Launch android tool and install Android 4.2.2 (API 17). Do **not** upgrade SDK tools as
  mentioned above
* Download NDK 8e: [http://developer.android.com/tools/sdk/ndk/index.html](http://developer.android.com/tools/sdk/ndk/index.html)
<<<<<<< HEAD
* Put NDK/SDK in ~/android/android-ndk-r8e and ~/android/android-sdk respectively
=======
* Put NDK/SDK in ~/android/android-ndk-r9c and ~/android/android-sdk respectively
>>>>>>> 32d1ed3d

### Android testing

Copy executable (or directory) with

    # adb push <DIR_OR_DIR> /data/local/tmp

When copying directories append directory name to destination path. It's oterhwise skipped

Run exec with:

    # adb shell /data/local/tmp/....

For interactive shell run "adb shell"

### Caveats

If the app is started programatically, the life cycle behaves differently. Deactivating the app and then activating it by clicking on it results in a new
create message being sent (onCreate/android_main). The normal case is for the app to continue through e.g. onStart.

### Android debugging

* Go to application bundle-dir in build/default/...,  e.g. build/default/examples/simple_gles2.android
* Install and launch application
* Run ndk-gdb from android ndk
* Debug

### Life-cycle and GLFW

NDK uses a separate thread which runs the game, separate from the Android UI thread.

The main life cycle (LC) of an android app is controlled by the following events, received on the game thread:

* _glfwPreMain(struct* android_app), corresponds to create
* APP_CMD_START, (visible)
* APP_CMD_RESUME
* APP_CMD_GAINED_FOCUS
* APP_CMD_LOST_FOCUS
* APP_CMD_PAUSE
* APP_CMD_STOP, (invisible)
* APP_CMD_SAVE_STATE
* APP_CMD_DESTROY

After APP_CMD_PAUSE, the process might be killed by the OS without APP_CMD_DESTROY being received.

Window life cycle (LC), controls the window (app_activity->window) and might happen at any point while the app is visible:

* APP_CMD_INIT_WINDOW
* APP_CMD_TERM_WINDOW

Specifics of exactly when they are received depend on manufacturer, OS version etc.

The graphics resources used are divided into Context and Surface:

* Context
  * EGLDisplay display
  * EGLContext context
  * EGLConfig config
* Surface
  * EGLSurface surface

GLFW functions called by the engine are:

* _glfwPlatformInit (Context creation)
* _glfwPlatformOpenWindow (Surface creation)
* _glfwPlatformCloseWindow (Surface destruction)
* _glfwPlatformTerminate (implicit Context destruction)

Some implementation details to note:

* _glfwPreMain pumps the LC commands until the window has been created (APP_CMD_INIT_WINDOW) before proceeding to boot the app (engine-main).
  This should be possible to streamline so that content loading can start faster.
* The engine continues to pump the LC commands as a part of polling for input (glfw)
* OpenWindow is the first time when the window dimensions are known, which controls screen orientation.
* The glfw window is considered open (_glfwWin.opened) from APP_CMD_INIT_WINDOW until APP_CMD_DESTROY, which is app termination
* The glfw window is considered iconified (_glfwWin.iconified) when not visible to user, which stops buffer swapping and controls poll timeouts
* Between CloseWindow and OpenWindow the GL context is temp-stored in memory (ordinary struct is memset to 0 by glfw in CloseWindow)
* When rebooting the engine (when using the dev app), essentially means CloseWindow followed by OpenWindow.
* APP_CMD_TERM_WINDOW might do Context destruction before _glfwPlatformTerminate, depending on which happens first
* _glfwPlatformTerminate pumps the LC commands until the Context has been destroyed

### Pulling APKs from device

E.g. when an APK produces a crash, backing it up is always a good idea before you attempt to fix it.

## Determine package name:
  adb shell pm list packages
## Get the path on device:
  adb shell pm path <package-name>
## Pull the APK to local disk
  adb pull <package-path>

OpenGL and jogl
---------------

Prior to GLCanvas#setCurrent the GLDrawableFactory must be created on OSX. This might be a bug but the following code works:

        GLDrawableFactory factory = GLDrawableFactory.getFactory(GLProfile.getGL2ES1());
        this.canvas.setCurrent();
		this.context = factory.createExternalGLContext();

Typically the getFactory and createExternalGLContext are in the same statement. The exception thrown is "Error: current Context (CGL) null, no Context (NS)" and might be related to loading of shared libraries that seems to triggered when the factory is
created. Key is probably that GLCanvas.setCurrnet fails to set current context before the factory is created. The details
are unknown though.

Emscripten
----------

**TODO**

* Run all tests
* In particular (LuaTableTest, Table01) and setjmp
* Profiler (disable http-server)
* Non-release (disable engine-service)
* Verify that exceptions are disabled
* Alignments. Alignment to natural boundary is required for emscripten. uint16_t to 2, uint32_t to 4, etc
  However, unaligned loads/stores of floats seems to be valid though.
* Create a node.js package with uvrun for all platforms (osx, linux and windows)

Hack to compile an engine with archive:

    /Users/chmu/local/emscripten/em++ default/src/main_3.o -o /Users/chmu/workspace/defold/engine/engine/build/default/src/dmengine_release.html -s TOTAL_MEMORY=134217728 -Ldefault/src -L/Users/chmu/tmp/dynamo-home/lib/js-web -L/Users/chmu/tmp/dynamo-home/ext/lib/js-web -lengine -lfacebookext -lrecord -lgameobject -lddf -lresource -lgamesys -lgraphics -lphysics -lBulletDynamics -lBulletCollision -lLinearMath -lBox2D -lrender -llua -lscript -lextension -lhid_null -linput -lparticle -ldlib -ldmglfw -lgui -lsound_null -lalut -lvpx -lWS2_32 --pre-js /Users/chmu/tmp/dynamo-home/share/js-web-pre.js --preload-file game.arc --preload-file game.projectc

To use network functionality during development (or until cross origin support is added to QA servers):
- google-chrome --disable-web-security

To get working keyboard support (until our own glfw is used or glfw is gone):
- In ~/local/emscripten/src/library_glfw.js, on row after glfwLoadTextureImage2D: ..., add:
glfwShowKeyboard: function(show) {},


Flash
-----

**TODO**

* Investigate mutex and dmProfile overhead. Removing DM_PROFILE, DM_COUNTER_HASH, dmMutex::Lock and dmMutex::Unlock from dmMessage::Post resulted in 4x improvement
* Verify that exceptions are disabled


Asset loading
-------------

Assets can be loaded from file-system, from an archive or over http.

See *dmResource::LoadResource* for low-level loading of assets, *dmResource* for general resource loading and *engine.cpp*
for initialization. A current limitation is that we don't have a specific protocol for *resource:* For file-system, archive
and http url schemes *file:*, *arc:* and *http:* are used respectively. See dmConfigFile for the limitation about the absence
of a resource-scheme.

### Http Cache

Assets loaded with dmResource are cached locally. A non-standard batch-oriented cache validation mechanism
used if available in order to speed up the cache-validation process. See dlib, *dmHttpCache* and *ConsistencyPolicy*, for more information.

Engine Extensions
-----------------

Script extensions can be created using a simple exensions mechanism. To add a new extension to the engine the only required step is to link with the
extension library and set "exported_symbols" in the wscript, see note below.

*NOTE:* In order to avoid a dead-stripping bug with static libraries on OSX/iOS a constructor symbol must be explicitly exported with "exported_symbols"
in the wscript-target. See extension-test.

### Facebook Extension

How to package a new Android Facebook SDK:

* Download the SDK
* Replicate a structure based on previous FB SDK package (rooted at share/java within the package)
* From within the SDK:
  * copy bin/facebooksdk.jar into share/java/facebooksdk.jar
  * copy res/* into share/java/res/facebook
* tar/gzip the new structure

Energy Consumption
------------------


**Android**

      adb shell dumpsys cpuinfo<|MERGE_RESOLUTION|>--- conflicted
+++ resolved
@@ -256,11 +256,7 @@
 * Launch android tool and install Android 4.2.2 (API 17). Do **not** upgrade SDK tools as
   mentioned above
 * Download NDK 8e: [http://developer.android.com/tools/sdk/ndk/index.html](http://developer.android.com/tools/sdk/ndk/index.html)
-<<<<<<< HEAD
-* Put NDK/SDK in ~/android/android-ndk-r8e and ~/android/android-sdk respectively
-=======
 * Put NDK/SDK in ~/android/android-ndk-r9c and ~/android/android-sdk respectively
->>>>>>> 32d1ed3d
 
 ### Android testing
 
