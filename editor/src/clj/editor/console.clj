--- conflicted
+++ resolved
@@ -63,11 +63,6 @@
     (ui/bind-action! clear-console :clear-console))
   tool-bar)
 
-<<<<<<< HEAD
-(defn- focus-term-field! [^TextField term-field]
-  (.requestFocus term-field)
-  (.selectAll term-field))
-=======
 (defn- dispose-tool-bar! [^Parent tool-bar]
   (ui/with-controls tool-bar [^TextField search-console]
     (.unbindBidirectional (.textProperty search-console) find-term-property)))
@@ -76,7 +71,6 @@
   (ui/with-controls bar [^TextField search-console]
     (.requestFocus search-console)
     (.selectAll search-console)))
->>>>>>> 135af4c7
 
 (defn- set-find-term! [^String term-text]
   (.setValue find-term-property (or term-text "")))
