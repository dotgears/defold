(ns editor.code.view
  (:require [clojure.string :as string]
            [dynamo.graph :as g]
            [editor.code.data :as data]
            [editor.code.resource :as r]
            [editor.code.util :refer [pair split-lines]]
            [editor.handler :as handler]
            [editor.prefs :as prefs]
            [editor.resource :as resource]
            [editor.ui :as ui]
            [editor.ui.fuzzy-choices-popup :as popup]
            [editor.util :as eutil]
            [editor.view :as view]
            [editor.workspace :as workspace]
            [internal.util :as util]
            [schema.core :as s])
  (:import (clojure.lang IPersistentVector)
           (com.defold.control ListView)
           (com.sun.javafx.font FontResource FontStrike PGFont)
           (com.sun.javafx.geom.transform BaseTransform)
           (com.sun.javafx.perf PerformanceTracker)
           (com.sun.javafx.tk Toolkit)
           (com.sun.javafx.util Utils)
           (editor.code.data Cursor CursorRange GestureInfo LayoutInfo Rect)
           (java.util Collection)
           (java.util.regex Pattern)
           (javafx.beans.binding Bindings StringBinding)
           (javafx.beans.property Property SimpleBooleanProperty SimpleDoubleProperty SimpleStringProperty)
           (javafx.beans.value ChangeListener)
           (javafx.geometry HPos Point2D VPos)
           (javafx.scene Node Parent)
           (javafx.scene.canvas Canvas GraphicsContext)
           (javafx.scene.control Button CheckBox PopupControl Tab TextField)
           (javafx.scene.input Clipboard DataFormat KeyCode KeyEvent MouseButton MouseDragEvent MouseEvent ScrollEvent)
           (javafx.scene.layout ColumnConstraints GridPane Pane Priority)
           (javafx.scene.paint Color LinearGradient Paint)
           (javafx.scene.shape Rectangle)
           (javafx.scene.text Font FontSmoothingType TextAlignment)))

(set! *warn-on-reflection* true)
(set! *unchecked-math* :warn-on-boxed)

(defonce ^:private default-font-size 12.0)

(defprotocol GutterView
  (gutter-metrics [this lines regions glyph-metrics] "A two-element vector with a rounded double representing the width of the gutter and another representing the margin on each side within the gutter.")
  (draw-gutter! [this gc gutter-rect layout font color-scheme lines regions visible-cursors] "Draws the gutter into the specified Rect."))

(defrecord CursorRangeDrawInfo [type fill stroke cursor-range])

(defn- cursor-range-draw-info [type fill stroke cursor-range]
  (assert (case type (:range :underline :word) true false))
  (assert (or (nil? fill) (instance? Paint fill)))
  (assert (or (nil? stroke) (instance? Paint stroke)))
  (assert (instance? CursorRange cursor-range))
  (->CursorRangeDrawInfo type fill stroke cursor-range))

(def ^:private *performance-tracker (atom nil))
(def ^:private undo-groupings #{:navigation :newline :selection :typing})
(g/deftype ColorScheme [[(s/one s/Str "pattern") (s/one Paint "paint")]])
(g/deftype CursorRangeDrawInfos [CursorRangeDrawInfo])
(g/deftype GutterMetrics [(s/one s/Num "gutter-width") (s/one s/Num "gutter-margin")])
(g/deftype MatchingBraces [[(s/one r/TCursorRange "brace") (s/one r/TCursorRange "counterpart")]])
(g/deftype UndoGroupingInfo [(s/one (s/->EnumSchema undo-groupings) "undo-grouping") (s/one s/Symbol "opseq")])
(g/deftype ResizeReference (s/enum :bottom :top))
(g/deftype SyntaxInfo IPersistentVector)
(g/deftype SideEffect (s/eq nil))

(defn- enable-performance-tracker! [scene]
  (reset! *performance-tracker (PerformanceTracker/getSceneTracker scene)))

(defn- mime-type->DataFormat
  ^DataFormat [^String mime-type]
  (or (DataFormat/lookupMimeType mime-type)
      (DataFormat. (into-array String [mime-type]))))

(extend-type Clipboard
  data/Clipboard
  (has-content? [this mime-type] (.hasContent this (mime-type->DataFormat mime-type)))
  (get-content [this mime-type] (.getContent this (mime-type->DataFormat mime-type)))
  (set-content! [this representation-by-mime-type]
    (.setContent this (into {}
                            (map (fn [[mime-type representation]]
                                   [(mime-type->DataFormat mime-type) representation]))
                            representation-by-mime-type))))

(defrecord GlyphMetrics [^FontStrike font-strike ^double line-height ^double ascent]
  data/GlyphMetrics
  (ascent [_this] ascent)
  (line-height [_this] line-height)
  (char-width [_this character] (Math/floor (.getCharAdvance font-strike character))))

(defn make-glyph-metrics
  ^GlyphMetrics [^Font font ^double line-height-factor]
  (let [font-loader (.getFontLoader (Toolkit/getToolkit))
        font-metrics (.getFontMetrics font-loader font)
        font-strike (.getStrike ^PGFont (.impl_getNativeFont font) BaseTransform/IDENTITY_TRANSFORM FontResource/AA_GREYSCALE)
        line-height (Math/ceil (* (inc (.getLineHeight font-metrics)) line-height-factor))
        ascent (Math/ceil (* (.getAscent font-metrics) line-height-factor))]
    (->GlyphMetrics font-strike line-height ascent)))

(def ^:private default-editor-color-scheme
  (let [^Color foreground-color (Color/valueOf "#DDDDDD")
        ^Color background-color (Color/valueOf "#27292D")
        ^Color selection-background-color (Color/valueOf "#4E4A46")
        ^Color execution-marker-color (Color/valueOf "#FBCE2F")
        ^Color execution-marker-frame-color (.deriveColor execution-marker-color 0.0 1.0 1.0 0.5)]
    [["editor.foreground" foreground-color]
     ["editor.background" background-color]
     ["editor.cursor" Color/WHITE]
     ["editor.selection.background" selection-background-color]
     ["editor.selection.background.inactive" (.deriveColor selection-background-color 0.0 0.0 0.75 1.0)]
     ["editor.selection.occurrence.outline" (Color/valueOf "#A2B0BE")]
     ["editor.tab.trigger.word.outline" (Color/valueOf "#A2B0BE")]
     ["editor.find.term.occurrence" (Color/valueOf "#60C1FF")]
     ["editor.execution-marker.current" execution-marker-color]
     ["editor.execution-marker.frame" execution-marker-frame-color]
     ["editor.gutter.foreground" (Color/valueOf "#A2B0BE")]
     ["editor.gutter.background" background-color]
     ["editor.gutter.cursor.line.background" (Color/valueOf "#393C41")]
     ["editor.gutter.breakpoint" (Color/valueOf "#AD4051")]
     ["editor.gutter.execution-marker.current" execution-marker-color]
     ["editor.gutter.execution-marker.frame" execution-marker-frame-color]
     ["editor.gutter.shadow" (LinearGradient/valueOf "to right, rgba(0, 0, 0, 0.3) 0%, transparent 100%")]
     ["editor.matching.brace" (Color/valueOf "#A2B0BE")]
     ["editor.minimap.shadow" (LinearGradient/valueOf "to left, rgba(0, 0, 0, 0.2) 0%, transparent 100%")]
     ["editor.minimap.viewed.range" (Color/valueOf "#393C41")]
     ["editor.scroll.tab" (.deriveColor foreground-color 0.0 1.0 1.0 0.15)]
     ["editor.whitespace.space" (.deriveColor foreground-color 0.0 1.0 1.0 0.2)]
     ["editor.whitespace.tab" (.deriveColor foreground-color 0.0 1.0 1.0 0.1)]
     ["editor.indentation.guide" (.deriveColor foreground-color 0.0 1.0 1.0 0.1)]]))

(defn make-color-scheme [ordered-paints-by-pattern]
  (into []
        (util/distinct-by first)
        (concat ordered-paints-by-pattern
                default-editor-color-scheme)))

(def ^:private code-color-scheme
  (make-color-scheme
    [["comment" (Color/valueOf "#B0B0B0")]
     ["string" (Color/valueOf "#FBCE2F")]
     ["numeric" (Color/valueOf "#AAAAFF")]
     ["preprocessor" (Color/valueOf "#E3A869")]
     ["keyword" (Color/valueOf "#FD6623")]
     ["storage" (Color/valueOf "#FD6623")]
     ["constant" (Color/valueOf "#FFBBFF")]
     ["support.function" (Color/valueOf "#33CCCC")]
     ["support.variable" (Color/valueOf "#FFBBFF")]
     ["name.function" (Color/valueOf "#33CC33")]
     ["parameter.function" (Color/valueOf "#E3A869")]
     ["variable.language" (Color/valueOf "#E066FF")]]))

(defn color-lookup
  ^Paint [color-scheme key]
  (or (some (fn [[pattern paint]]
              (when (= key pattern)
                paint))
            color-scheme)
      (throw (ex-info (str "Missing color scheme key " key)
                      {:key key
                       :keys (mapv first color-scheme)}))))

(defn color-match
  ^Paint [color-scheme scope]
  (or (some (fn [[pattern paint]]
              (when (string/includes? scope pattern)
                paint))
            (take-while (fn [[pattern]]
                          (not (string/starts-with? pattern "editor.")))
                        color-scheme))
      (color-lookup color-scheme "editor.foreground")))

(defn- rect-outline [^Rect r]
  [[(.x r) (+ (.x r) (.w r)) (+ (.x r) (.w r)) (.x r) (.x r)]
   [(.y r) (.y r) (+ (.y r) (.h r)) (+ (.y r) (.h r)) (.y r)]])

(defn- cursor-range-outline [rects]
  (let [^Rect a (first rects)
        ^Rect b (second rects)
        ^Rect y (peek (pop rects))
        ^Rect z (peek rects)]
    (cond
      (nil? b)
      [(rect-outline a)]

      (and (identical? b z) (< (+ (.x b) (.w b)) (.x a)))
      [(rect-outline a)
       (rect-outline b)]

      :else
      [[[(.x b) (.x a) (.x a) (+ (.x a) (.w a)) (+ (.x a) (.w a)) (+ (.x z) (.w z)) (+ (.x z) (.w z)) (.x z) (.x b)]
        [(.y b) (.y b) (.y a) (.y a) (+ (.y y) (.h y)) (+ (.y y) (.h y)) (+ (.y z) (.h z)) (+ (.y z) (.h z)) (.y b)]]])))

(defn- fill-cursor-range! [^GraphicsContext gc type ^Paint fill ^Paint _stroke rects]
  (when (some? fill)
    (.setFill gc fill)
    (case type
      :word (let [^Rect r (data/expand-rect (first rects) 1.0 0.0)]
              (assert (= 1 (count rects)))
              (.fillRoundRect gc (.x r) (.y r) (.w r) (.h r) 5.0 5.0))
      :range (doseq [^Rect r rects]
               (.fillRect gc (.x r) (.y r) (.w r) (.h r)))
      :underline nil)))

(defn- stroke-opaque-polyline! [^GraphicsContext gc xs ys]
  ;; The strokePolyLine method slows down considerably when the shape covers a large
  ;; area of the screen. Drawing individual lines is a lot quicker, but since pixels
  ;; at line ends will be covered twice the stroke must be opaque.
  (loop [^double sx (first xs)
         ^double sy (first ys)
         xs (next xs)
         ys (next ys)]
    (when (and (seq xs) (seq ys))
      (let [^double ex (first xs)
            ^double ey (first ys)]
        (.strokeLine gc sx sy ex ey)
        (recur ex ey (next xs) (next ys))))))

(defn- stroke-cursor-range! [^GraphicsContext gc type ^Paint _fill ^Paint stroke rects]
  (when (some? stroke)
    (.setStroke gc stroke)
    (.setLineWidth gc 1.0)
    (case type
      :word (let [^Rect r (data/expand-rect (first rects) 1.5 0.5)]
              (assert (= 1 (count rects)))
              (.strokeRoundRect gc (.x r) (.y r) (.w r) (.h r) 5.0 5.0))
      :range (doseq [polyline (cursor-range-outline rects)]
               (let [[xs ys] polyline]
                 (stroke-opaque-polyline! gc (double-array (drop 2 xs)) (double-array (drop 2 ys)))))
      :underline (doseq [^Rect r rects]
                   (let [sx (.x r)
                         ex (+ sx (.w r))
                         y (+ (.y r) (.h r))]
                     (.strokeLine gc sx y ex y))))))

(defn- draw-cursor-ranges! [^GraphicsContext gc layout lines cursor-range-draw-infos]
  (let [draw-calls (mapv (fn [^CursorRangeDrawInfo draw-info]
                           [gc
                            (:type draw-info)
                            (:fill draw-info)
                            (:stroke draw-info)
                            (data/cursor-range-rects layout lines (:cursor-range draw-info))])
                         cursor-range-draw-infos)]
    (doseq [args draw-calls]
      (apply fill-cursor-range! args))
    (doseq [args draw-calls]
      (apply stroke-cursor-range! args))))

(defn- leading-whitespace-length
  ^long [^String line]
  (count (take-while #(Character/isWhitespace ^char %) line)))

(defn- find-prior-unindented-row
  ^long [lines ^long row]
  (if (or (zero? row)
          (>= row (count lines)))
    0
    (let [line (lines row)
          leading-whitespace-length (leading-whitespace-length line)
          line-has-text? (some? (get line leading-whitespace-length))]
      (if (and line-has-text? (zero? leading-whitespace-length))
        row
        (recur lines (dec row))))))

(defn- find-prior-indentation-guide-positions [^LayoutInfo layout lines]
  (let [dropped-line-count (.dropped-line-count layout)]
    (loop [row (find-prior-unindented-row lines dropped-line-count)
           guide-positions []]
      (let [line (get lines row)]
        (if (or (nil? line) (<= dropped-line-count row))
          guide-positions
          (let [leading-whitespace-length (leading-whitespace-length line)
                line-has-text? (some? (get line leading-whitespace-length))]
            (if-not line-has-text?
              (recur (inc row) guide-positions)
              (let [guide-x (data/col->x layout leading-whitespace-length line)
                    guide-positions' (conj (into [] (take-while #(< ^double % guide-x)) guide-positions) guide-x)]
                (recur (inc row) guide-positions')))))))))

(defn- fill-text!
  "Draws text onto the canvas. In order to support tab stops, we remap the supplied x
  coordinate into document space, then remap back to canvas coordinates when drawing.
  Returns the canvas x coordinate where the drawn string ends, or nil if drawing
  stopped because we reached the end of the visible canvas region."
  [^GraphicsContext gc ^LayoutInfo layout ^String text start-index end-index x y]
  (let [^Rect canvas-rect (.canvas layout)
        visible-start-x (.x canvas-rect)
        visible-end-x (+ visible-start-x (.w canvas-rect))
        offset-x (+ visible-start-x (.scroll-x layout))]
    (loop [^long i start-index
           x (- ^double x offset-x)]
      (if (= ^long end-index i)
        (+ x offset-x)
        (let [glyph (.charAt text i)
              next-i (inc i)
              next-x (double (data/advance-text layout text i next-i x))
              draw-start-x (+ x offset-x)
              draw-end-x (+ next-x offset-x)
              inside-visible-start? (< visible-start-x draw-end-x)
              inside-visible-end? (< draw-start-x visible-end-x)]
          ;; Currently using FontSmoothingType/GRAY results in poor kerning when
          ;; drawing subsequent characters in a string given to fillText. Here
          ;; glyphs are drawn individually at whole pixels as a workaround.
          (when (and inside-visible-start?
                     inside-visible-end?
                     (not (Character/isWhitespace glyph)))
            (.fillText gc (String/valueOf glyph) draw-start-x y))
          (when inside-visible-end?
            (recur next-i next-x)))))))

(defn- draw-code! [^GraphicsContext gc ^Font font ^LayoutInfo layout color-scheme lines syntax-info visible-whitespace?]
  (let [^Rect canvas-rect (.canvas layout)
        source-line-count (count lines)
        dropped-line-count (.dropped-line-count layout)
        drawn-line-count (.drawn-line-count layout)
        ^double ascent (data/ascent (.glyph layout))
        ^double line-height (data/line-height (.glyph layout))
        foreground-color (color-lookup color-scheme "editor.foreground")]
    (.setFont gc font)
    (.setTextAlign gc TextAlignment/LEFT)
    (loop [drawn-line-index 0
           source-line-index dropped-line-count]
      (when (and (< drawn-line-index drawn-line-count)
                 (< source-line-index source-line-count))
        (let [^String line (lines source-line-index)
              line-x (+ (.x canvas-rect)
                        (.scroll-x layout))
              line-y (+ ascent
                        (.scroll-y-remainder layout)
                        (* drawn-line-index line-height))]
          (if-some [runs (second (get syntax-info source-line-index))]
            ;; Draw syntax-highlighted runs.
            (loop [run-index 0
                   glyph-offset line-x]
              (when-some [[start scope] (get runs run-index)]
                (.setFill gc (color-match color-scheme scope))
                (let [end (or (first (get runs (inc run-index)))
                              (count line))
                      glyph-offset (fill-text! gc layout line start end glyph-offset line-y)]
                  (when (some? glyph-offset)
                    (recur (inc run-index) (double glyph-offset))))))

            ;; Just draw line as plain text.
            (when-not (string/blank? line)
              (.setFill gc foreground-color)
              (fill-text! gc layout line 0 (count line) line-x line-y)))

          (when visible-whitespace?
            (let [line-length (count line)
                  baseline-offset (Math/ceil (/ line-height 4.0))
                  visible-start-x (.x canvas-rect)
                  visible-end-x (+ visible-start-x (.w canvas-rect))
                  space-color (color-lookup color-scheme "editor.whitespace.space")
                  tab-color (color-lookup color-scheme "editor.whitespace.tab")]
              (loop [i 0
                     x 0.0]
                (when (< i line-length)
                  (let [character (.charAt line i)
                        next-i (inc i)
                        next-x (double (data/advance-text layout line i next-i x))
                        draw-start-x (+ x line-x)
                        draw-end-x (+ next-x line-x)
                        inside-visible-start? (< visible-start-x draw-end-x)
                        inside-visible-end? (< draw-start-x visible-end-x)]
                    (when (and inside-visible-start? inside-visible-end?)
                      (case character
                        \space (let [sx (+ line-x (Math/floor (* (+ x next-x) 0.5)))
                                     sy (- line-y baseline-offset)]
                                 (.setFill gc space-color)
                                 (.fillRect gc sx sy 1.0 1.0))
                        \tab (let [sx (+ line-x x 2.0)
                                   sy (- line-y baseline-offset)]
                               (.setFill gc tab-color)
                               (.fillRect gc sx sy (- next-x x 4.0) 1.0))
                        nil))
                    (when inside-visible-end?
                      (recur next-i next-x)))))))

          (recur (inc drawn-line-index)
                 (inc source-line-index)))))))

(defn- fill-minimap-run!
  [^GraphicsContext gc ^Color color ^LayoutInfo minimap-layout ^String text start-index end-index x y]
  (let [^Rect minimap-rect (.canvas minimap-layout)
        visible-start-x (.x minimap-rect)
        visible-end-x (+ visible-start-x (.w minimap-rect))]
    (.setFill gc (.deriveColor color 0.0 1.0 1.0 0.5))
    (loop [^long i start-index
           x (- ^double x visible-start-x)]
      (if (= ^long end-index i)
        (+ x visible-start-x)
        (let [glyph (.charAt text i)
              next-i (inc i)
              next-x (double (data/advance-text minimap-layout text i next-i x))
              draw-start-x (+ x visible-start-x)
              draw-end-x (+ next-x visible-start-x)
              inside-visible-start? (< visible-start-x draw-end-x)
              inside-visible-end? (< draw-start-x visible-end-x)]
          (when (and inside-visible-start?
                     inside-visible-end?
                     (not= \_ glyph)
                     (not (Character/isWhitespace glyph)))
            (.fillRect gc draw-start-x y (- draw-end-x draw-start-x) 1.0))
          (when inside-visible-end?
            (recur next-i next-x)))))))

(defn- draw-minimap-code! [^GraphicsContext gc ^LayoutInfo minimap-layout color-scheme lines syntax-info]
  (let [^Rect minimap-rect (.canvas minimap-layout)
        source-line-count (count lines)
        dropped-line-count (.dropped-line-count minimap-layout)
        drawn-line-count (.drawn-line-count minimap-layout)
        ^double ascent (data/ascent (.glyph minimap-layout))
        ^double line-height (data/line-height (.glyph minimap-layout))
        foreground-color (color-lookup color-scheme "editor.foreground")]
    (loop [drawn-line-index 0
           source-line-index dropped-line-count]
      (when (and (< drawn-line-index drawn-line-count)
                 (< source-line-index source-line-count))
        (let [^String line (lines source-line-index)
              line-x (.x minimap-rect)
              line-y (+ ascent
                        (.scroll-y-remainder minimap-layout)
                        (* drawn-line-index line-height))]
          (if-some [runs (second (get syntax-info source-line-index))]
            ;; Draw syntax-highlighted runs.
            (loop [run-index 0
                   glyph-offset line-x]
              (when-some [[start scope] (get runs run-index)]
                (let [end (or (first (get runs (inc run-index)))
                              (count line))
                      glyph-offset (fill-minimap-run! gc (color-match color-scheme scope) minimap-layout line start end glyph-offset line-y)]
                  (when (some? glyph-offset)
                    (recur (inc run-index) (double glyph-offset))))))

            ;; Just draw line as plain text.
            (when-not (string/blank? line)
              (fill-minimap-run! gc foreground-color minimap-layout line 0 (count line) line-x line-y)))

          (recur (inc drawn-line-index)
                 (inc source-line-index)))))))

(defn- draw! [^GraphicsContext gc ^Font font gutter-view ^LayoutInfo layout ^LayoutInfo minimap-layout color-scheme lines regions syntax-info cursor-range-draw-infos minimap-cursor-range-draw-infos visible-cursors visible-indentation-guides? visible-whitespace? visible-minimap? execution-markers]
  (let [^Rect canvas-rect (.canvas layout)
        source-line-count (count lines)
        dropped-line-count (.dropped-line-count layout)
        drawn-line-count (.drawn-line-count layout)
        ^double line-height (data/line-height (.glyph layout))
        background-color (color-lookup color-scheme "editor.background")]
    (.setFill gc background-color)
    (.fillRect gc 0 0 (.. gc getCanvas getWidth) (.. gc getCanvas getHeight))
    (.setFontSmoothingType gc FontSmoothingType/GRAY) ; FontSmoothingType/LCD is very slow.

    ;; Draw cursor ranges.
    (draw-cursor-ranges! gc layout lines cursor-range-draw-infos)

    ;; Draw indentation guides.
    (when visible-indentation-guides?
      (.setStroke gc (color-lookup color-scheme "editor.indentation.guide"))
      (.setLineWidth gc 1.0)
      (loop [drawn-line-index 0
             source-line-index dropped-line-count
             guide-positions (find-prior-indentation-guide-positions layout lines)]
        (when (and (< drawn-line-index drawn-line-count)
                   (< source-line-index source-line-count))
          (let [line (lines source-line-index)
                leading-whitespace-length (count (take-while #(Character/isWhitespace ^char %) line))
                line-has-text? (some? (get line leading-whitespace-length))
                guide-x (data/col->x layout leading-whitespace-length line)
                line-y (data/row->y layout source-line-index)
                guide-positions (if line-has-text? (into [] (take-while #(< ^double % guide-x)) guide-positions) guide-positions)]
            (when (get syntax-info source-line-index)
              (doseq [guide-x guide-positions]
                (.strokeLine gc guide-x line-y guide-x (+ line-y (dec line-height)))))
            (recur (inc drawn-line-index)
                   (inc source-line-index)
                   (if line-has-text? (conj guide-positions guide-x) guide-positions))))))

    ;; Draw syntax-highlighted code.
    (draw-code! gc font layout color-scheme lines syntax-info visible-whitespace?)

    ;; Draw minimap.
    (when visible-minimap?
      (let [^Rect r (.canvas minimap-layout)
            ^double document-line-height (data/line-height (.glyph layout))
            ^double minimap-line-height (data/line-height (.glyph minimap-layout))
            minimap-ratio (/ minimap-line-height document-line-height)
            viewed-start-y (+ (* minimap-ratio (- (.scroll-y layout))) (.scroll-y minimap-layout))
            viewed-height (Math/ceil (* minimap-ratio (.h canvas-rect)))]
        (.setFill gc background-color)
        (.fillRect gc (.x r) (.y r) (.w r) (.h r))
        (.setFill gc (color-lookup color-scheme "editor.minimap.viewed.range"))
        (.fillRect gc (.x r) viewed-start-y (.w r) viewed-height)
        (draw-cursor-ranges! gc minimap-layout lines minimap-cursor-range-draw-infos)
        (draw-minimap-code! gc minimap-layout color-scheme lines syntax-info)

        ;; Draw minimap shadow if it covers part of the document.
        (when-some [^Rect scroll-tab-rect (some-> (.scroll-tab-x layout))]
          (when (not= (+ (.x canvas-rect) (.w canvas-rect)) (+ (.x scroll-tab-rect) (.w scroll-tab-rect)))
            (.setFill gc (color-lookup color-scheme "editor.minimap.shadow"))
            (.fillRect gc (- (.x r) 8.0) (.y r) 8.0 (.h r))))))

    ;; Draw horizontal scroll bar.
    (when-some [^Rect r (some-> (.scroll-tab-x layout) (data/expand-rect -3.0 -3.0))]
      (.setFill gc (color-lookup color-scheme "editor.scroll.tab"))
      (.fillRoundRect gc (.x r) (.y r) (.w r) (.h r) (.h r) (.h r)))

    ;; Draw vertical scroll bar.
    (when-some [^Rect r (some-> (.scroll-tab-y layout) (data/expand-rect -3.0 -3.0))]
      (.setFill gc (color-lookup color-scheme "editor.scroll.tab"))
      (.fillRoundRect gc (.x r) (.y r) (.w r) (.h r) (.w r) (.w r)))

    ;; Draw gutter.
    (let [^Rect gutter-rect (data/->Rect 0.0 (.y canvas-rect) (.x canvas-rect) (.h canvas-rect))]
      (when (< 0.0 (.w gutter-rect))
        (draw-gutter! gutter-view gc gutter-rect layout font color-scheme lines regions visible-cursors)))))

;; -----------------------------------------------------------------------------

(g/defnk produce-indent-level-pattern [tab-spaces]
  (data/indent-level-pattern tab-spaces))

(g/defnk produce-font [font-name font-size]
  (Font. font-name font-size))

(g/defnk produce-glyph-metrics [font line-height-factor]
  (make-glyph-metrics font line-height-factor))

(g/defnk produce-gutter-metrics [gutter-view lines regions glyph-metrics]
  (gutter-metrics gutter-view lines regions glyph-metrics))

(g/defnk produce-layout [canvas-width canvas-height document-width scroll-x scroll-y lines gutter-metrics glyph-metrics tab-spaces visible-minimap?]
  (let [[gutter-width gutter-margin] gutter-metrics]
    (data/layout-info canvas-width canvas-height document-width scroll-x scroll-y lines gutter-width gutter-margin glyph-metrics tab-spaces visible-minimap?)))

(defn- invalidated-row [seen-invalidated-rows invalidated-rows]
  (let [seen-invalidated-rows-count (count seen-invalidated-rows)
        invalidated-rows-count (count invalidated-rows)]
    (cond
      (or (zero? seen-invalidated-rows-count)
          (zero? invalidated-rows-count))
      0

      ;; Redo scenario or regular use.
      (< seen-invalidated-rows-count invalidated-rows-count)
      (reduce min (subvec invalidated-rows seen-invalidated-rows-count))

      ;; Undo scenario.
      (> seen-invalidated-rows-count invalidated-rows-count)
      (reduce min (subvec seen-invalidated-rows (dec invalidated-rows-count))))))

(g/defnk produce-invalidated-syntax-info [canvas invalidated-rows lines]
  (let [seen-invalidated-rows (or (ui/user-data canvas ::invalidated-rows) [])]
    (ui/user-data! canvas ::invalidated-rows invalidated-rows)
    (let [syntax-info (or (ui/user-data canvas ::syntax-info) [])]
      (when-some [invalidated-row (invalidated-row seen-invalidated-rows invalidated-rows)]
        (let [invalidated-syntax-info (data/invalidate-syntax-info syntax-info invalidated-row (count lines))]
          (ui/user-data! canvas ::syntax-info invalidated-syntax-info)
          nil)))))

(g/defnk produce-syntax-info [canvas grammar invalidated-syntax-info layout lines]
  (assert (nil? invalidated-syntax-info))
  (if (some? grammar)
    (let [invalidated-syntax-info (or (ui/user-data canvas ::syntax-info) [])
          syntax-info (data/highlight-visible-syntax lines invalidated-syntax-info layout grammar)]
      (when-not (identical? invalidated-syntax-info syntax-info)
        (ui/user-data! canvas ::syntax-info syntax-info))
      syntax-info)
    []))

(g/defnk produce-matching-braces [lines cursor-ranges focused?]
  (when focused?
    (into []
          (comp (filter data/cursor-range-empty?)
                (map data/CursorRange->Cursor)
                (map (partial data/adjust-cursor lines))
                (keep (partial data/find-matching-braces lines)))
          cursor-ranges)))

(g/defnk produce-tab-trigger-scope-regions [regions]
  (filterv #(= :tab-trigger-scope (:type %)) regions))

(g/defnk produce-tab-trigger-word-regions-by-scope-id [regions]
  (group-by :scope-id (filter #(= :tab-trigger-word (:type %)) regions)))

(g/defnk produce-visible-cursors [visible-cursor-ranges focused?]
  (when focused?
    (mapv data/CursorRange->Cursor visible-cursor-ranges)))

(g/defnk produce-visible-cursor-ranges [lines cursor-ranges layout]
  (data/visible-cursor-ranges lines layout cursor-ranges))

(g/defnk produce-visible-regions-by-type [lines regions layout]
  (group-by :type (data/visible-cursor-ranges lines layout regions)))

(g/defnk produce-visible-matching-braces [lines matching-braces layout]
  (data/visible-cursor-ranges lines layout (into [] (mapcat identity) matching-braces)))

(defn- make-execution-marker-draw-info
  [current-color frame-color {:keys [location-type] :as execution-marker}]
  (case location-type
    :current-line
    (cursor-range-draw-info :word nil current-color execution-marker)

    :current-frame
    (cursor-range-draw-info :word nil frame-color execution-marker)))

(g/defnk produce-cursor-range-draw-infos [color-scheme lines cursor-ranges focused? layout visible-cursors visible-cursor-ranges visible-regions-by-type visible-matching-braces highlighted-find-term find-case-sensitive? find-whole-word? execution-markers]
  (let [background-color (color-lookup color-scheme "editor.background")
        ^Color selection-background-color (color-lookup color-scheme "editor.selection.background")
        selection-background-color (if focused? selection-background-color (color-lookup color-scheme "editor.selection.background.inactive"))
        selection-occurrence-outline-color (color-lookup color-scheme "editor.selection.occurrence.outline")
        tab-trigger-word-outline-color (color-lookup color-scheme "editor.tab.trigger.word.outline")
        find-term-occurrence-color (color-lookup color-scheme "editor.find.term.occurrence")
<<<<<<< HEAD
        matching-brace-outline-color (color-lookup color-scheme "editor.matching.brace.outline")
        execution-marker-current-row-color (color-lookup color-scheme "editor.execution-marker.current")
        execution-marker-frame-row-color (color-lookup color-scheme "editor.execution-marker.frame")
=======
        gutter-breakpoint-color (color-lookup color-scheme "editor.gutter.breakpoint")
        matching-brace-color (color-lookup color-scheme "editor.matching.brace")
>>>>>>> 67e13ceb
        active-tab-trigger-scope-ids (into #{}
                                           (keep (fn [tab-trigger-scope-region]
                                                   (when (some #(data/cursor-range-contains? tab-trigger-scope-region (data/CursorRange->Cursor %))
                                                               cursor-ranges)
                                                     (:id tab-trigger-scope-region))))
                                           (visible-regions-by-type :tab-trigger-scope))]
    (vec
      (concat
        (map (partial cursor-range-draw-info :range selection-background-color background-color)
             visible-cursor-ranges)
<<<<<<< HEAD
        (map (partial cursor-range-draw-info :range nil matching-brace-outline-color)
=======
        (map (partial cursor-range-draw-info :range nil gutter-breakpoint-color)
             (visible-regions-by-type :breakpoint))
        (map (partial cursor-range-draw-info :underline nil matching-brace-color)
>>>>>>> 67e13ceb
             visible-matching-braces)
        (map (partial make-execution-marker-draw-info execution-marker-current-row-color execution-marker-frame-row-color)
             execution-markers)
        (cond
          (seq active-tab-trigger-scope-ids)
          (keep (fn [tab-trigger-word-region]
                  (when (and (contains? active-tab-trigger-scope-ids (:scope-id tab-trigger-word-region))
                             (not-any? #(data/cursor-range-contains? tab-trigger-word-region %)
                                         visible-cursors))
                    (cursor-range-draw-info :range nil tab-trigger-word-outline-color tab-trigger-word-region)))
                (visible-regions-by-type :tab-trigger-word))

          (not (empty? highlighted-find-term))
          (map (partial cursor-range-draw-info :range nil find-term-occurrence-color)
               (data/visible-occurrences lines layout find-case-sensitive? find-whole-word? (split-lines highlighted-find-term)))

          :else
          (map (partial cursor-range-draw-info :word nil selection-occurrence-outline-color)
               (data/visible-occurrences-of-selected-word lines cursor-ranges layout visible-cursor-ranges)))))))

(g/defnk produce-minimap-glyph-metrics [font-name]
  (assoc (make-glyph-metrics (Font. font-name 2.0) 1.0) :line-height 2.0))

(g/defnk produce-minimap-layout [layout lines minimap-glyph-metrics tab-spaces]
  (data/minimap-layout-info layout (count lines) minimap-glyph-metrics tab-spaces))

(g/defnk produce-minimap-cursor-range-draw-infos [color-scheme lines cursor-ranges minimap-layout highlighted-find-term find-case-sensitive? find-whole-word? execution-markers]
  (let [execution-marker-current-row-color (color-lookup color-scheme "editor.execution-marker.current")
        execution-marker-frame-row-color (color-lookup color-scheme "editor.execution-marker.frame")]
    (vec
      (concat
        (map (partial make-execution-marker-draw-info execution-marker-current-row-color execution-marker-frame-row-color)
             execution-markers)
        (cond
          (not (empty? highlighted-find-term))
          (map (partial cursor-range-draw-info :range (color-lookup color-scheme "editor.find.term.occurrence") nil)
               (data/visible-occurrences lines minimap-layout find-case-sensitive? find-whole-word? (split-lines highlighted-find-term)))

          :else
          (map (partial cursor-range-draw-info :range (color-lookup color-scheme "editor.selection.occurrence.outline") nil)
               (data/visible-occurrences-of-selected-word lines cursor-ranges minimap-layout nil)))))))

(g/defnk produce-execution-markers [lines debugger-execution-locations node-id+resource]
  (when-some [path (some-> node-id+resource second resource/proj-path)]
    (into []
          (comp (filter #(= path (:file %)))
                (map (fn [{:keys [^long line type]}]
                       (data/execution-marker lines (dec line) type))))
          debugger-execution-locations)))

(g/defnk produce-repaint-canvas [repaint-trigger ^Canvas canvas font gutter-view layout minimap-layout color-scheme lines regions syntax-info cursor-range-draw-infos minimap-cursor-range-draw-infos visible-cursors visible-indentation-guides? visible-whitespace? visible-minimap? execution-markers]
  (let [regions (into [] cat [regions execution-markers])]
    (draw! (.getGraphicsContext2D canvas) font gutter-view layout minimap-layout color-scheme lines regions syntax-info cursor-range-draw-infos minimap-cursor-range-draw-infos visible-cursors visible-indentation-guides? visible-whitespace? visible-minimap? execution-markers))
  nil)

(defn- make-cursor-rectangle
  ^Rectangle [^Paint fill opacity ^Rect cursor-rect]
  (doto (Rectangle. (.x cursor-rect) (.y cursor-rect) (.w cursor-rect) (.h cursor-rect))
    (.setMouseTransparent true)
    (.setFill fill)
    (.setOpacity opacity)))

(g/defnk produce-repaint-cursors [repaint-trigger ^Canvas canvas ^LayoutInfo layout color-scheme lines visible-cursors cursor-opacity]
  ;; To avoid having to redraw everything while the cursor blink animation
  ;; plays, the cursors are children of the Pane that also hosts the Canvas.
  (let [^Pane canvas-pane (.getParent canvas)
        ^Rect canvas-rect (.canvas layout)
        ^Rect minimap-rect (.minimap layout)
        gutter-end (dec (.x canvas-rect))
        canvas-end (.x minimap-rect)
        children (.getChildren canvas-pane)
        cursor-color (color-lookup color-scheme "editor.cursor")
        cursor-rectangles (into []
                                (comp (map (partial data/cursor-rect layout lines))
                                      (remove (fn [^Rect cursor-rect] (< (.x cursor-rect) gutter-end)))
                                      (remove (fn [^Rect cursor-rect] (> (.x cursor-rect) canvas-end)))
                                      (map (partial make-cursor-rectangle cursor-color cursor-opacity)))
                                visible-cursors)]
    (assert (identical? canvas (first children)))
    (.remove children 1 (count children))
    (.addAll children ^Collection cursor-rectangles)
    nil))

(g/defnode CodeEditorView
  (inherits view/WorkbenchView)

  (property repaint-trigger g/Num (default 0) (dynamic visible (g/constantly false)))
  (property undo-grouping-info UndoGroupingInfo (dynamic visible (g/constantly false)))
  (property canvas Canvas (dynamic visible (g/constantly false)))
  (property canvas-width g/Num (default 0.0) (dynamic visible (g/constantly false))
            (set (fn [evaluation-context self _old-value _new-value]
                   (let [layout (g/node-value self :layout evaluation-context)
                         scroll-x (g/node-value self :scroll-x evaluation-context)
                         new-scroll-x (data/limit-scroll-x layout scroll-x)]
                     (when (not= scroll-x new-scroll-x)
                       (g/set-property self :scroll-x new-scroll-x))))))
  (property canvas-height g/Num (default 0.0) (dynamic visible (g/constantly false))
            (set (fn [evaluation-context self old-value new-value]
                   ;; NOTE: old-value will be nil when the setter is invoked for the default.
                   ;; However, our calls to g/node-value will see default values for all
                   ;; properties even though their setter fns have not yet been called.
                   (let [^double old-value (or old-value 0.0)
                         ^double new-value new-value
                         scroll-y (g/node-value self :scroll-y evaluation-context)
                         layout (g/node-value self :layout evaluation-context)
                         line-count (count (g/node-value self :lines evaluation-context))
                         resize-reference (g/node-value self :resize-reference evaluation-context)
                         new-scroll-y (data/limit-scroll-y layout line-count (case resize-reference
                                                                               :bottom (- ^double scroll-y (- old-value new-value))
                                                                               :top scroll-y))]
                     (when (not= scroll-y new-scroll-y)
                       (g/set-property self :scroll-y new-scroll-y))))))
  (property document-width g/Num (default 0.0) (dynamic visible (g/constantly false)))
  (property color-scheme ColorScheme (dynamic visible (g/constantly false)))
  (property elapsed-time g/Num (default 0.0) (dynamic visible (g/constantly false)))
  (property elapsed-time-at-last-action g/Num (default 0.0) (dynamic visible (g/constantly false)))
  (property grammar g/Any (dynamic visible (g/constantly false)))
  (property gutter-view GutterView (dynamic visible (g/constantly false)))
  (property cursor-opacity g/Num (default 1.0) (dynamic visible (g/constantly false)))
  (property resize-reference ResizeReference (default :top) (dynamic visible (g/constantly false)))
  (property scroll-x g/Num (default 0.0) (dynamic visible (g/constantly false)))
  (property scroll-y g/Num (default 0.0) (dynamic visible (g/constantly false)))
  (property suggested-completions g/Any (dynamic visible (g/constantly false)))
  (property suggestions-list-view ListView (dynamic visible (g/constantly false)))
  (property suggestions-popup PopupControl (dynamic visible (g/constantly false)))
  (property gesture-start GestureInfo (dynamic visible (g/constantly false)))
  (property highlighted-find-term g/Str (default "") (dynamic visible (g/constantly false)))
  (property find-case-sensitive? g/Bool (dynamic visible (g/constantly false)))
  (property find-whole-word? g/Bool (dynamic visible (g/constantly false)))
  (property focused? g/Bool (default false) (dynamic visible (g/constantly false)))

  (property font-name g/Str (default "Dejavu Sans Mono"))
  (property font-size g/Num (default (g/constantly default-font-size)))
  (property line-height-factor g/Num (default 1.0))
  (property indent-string g/Str (default "\t"))
  (property tab-spaces g/Num (default 4))
  (property visible-indentation-guides? g/Bool (default false))
  (property visible-whitespace? g/Bool (default false))
  (property visible-minimap? g/Bool (default false))

  (input completions g/Any)
  (input cursor-ranges r/CursorRanges)
  (input invalidated-rows r/InvalidatedRows)
  (input lines r/Lines)
  (input regions r/Regions)
  (input debugger-execution-locations g/Any)

  (output indent-level-pattern Pattern :cached produce-indent-level-pattern)
  (output font Font :cached produce-font)
  (output glyph-metrics data/GlyphMetrics :cached produce-glyph-metrics)
  (output gutter-metrics GutterMetrics :cached produce-gutter-metrics)
  (output layout LayoutInfo :cached produce-layout)
  (output invalidated-syntax-info SideEffect :cached produce-invalidated-syntax-info)
  (output syntax-info SyntaxInfo :cached produce-syntax-info)
  (output matching-braces MatchingBraces :cached produce-matching-braces)
  (output tab-trigger-scope-regions r/Regions :cached produce-tab-trigger-scope-regions)
  (output tab-trigger-word-regions-by-scope-id r/RegionGrouping :cached produce-tab-trigger-word-regions-by-scope-id)
  (output visible-cursors r/Cursors :cached produce-visible-cursors)
  (output visible-cursor-ranges r/CursorRanges :cached produce-visible-cursor-ranges)
  (output visible-regions-by-type r/RegionGrouping :cached produce-visible-regions-by-type)
  (output visible-matching-braces r/CursorRanges :cached produce-visible-matching-braces)
  (output cursor-range-draw-infos CursorRangeDrawInfos :cached produce-cursor-range-draw-infos)
  (output minimap-glyph-metrics data/GlyphMetrics :cached produce-minimap-glyph-metrics)
  (output minimap-layout LayoutInfo :cached produce-minimap-layout)
  (output minimap-cursor-range-draw-infos CursorRangeDrawInfos :cached produce-minimap-cursor-range-draw-infos)
  (output execution-markers r/Regions :cached produce-execution-markers)
  (output repaint-canvas SideEffect :cached produce-repaint-canvas)
  (output repaint-cursors SideEffect :cached produce-repaint-cursors))

(defn- mouse-button [^MouseEvent event]
  (condp = (.getButton event)
    MouseButton/NONE nil
    MouseButton/PRIMARY :primary
    MouseButton/SECONDARY :secondary
    MouseButton/MIDDLE :middle))

(defn- operation-sequence-tx-data [view-node undo-grouping]
  (if (nil? undo-grouping)
    []
    (let [[prev-undo-grouping prev-opseq] (g/node-value view-node :undo-grouping-info)]
      (assert (contains? undo-groupings undo-grouping))
      (cond
        (= undo-grouping prev-undo-grouping)
        [(g/operation-sequence prev-opseq)]

        (and (contains? #{:navigation :selection} undo-grouping)
             (contains? #{:navigation :selection} prev-undo-grouping))
        [(g/operation-sequence prev-opseq)
         (g/set-property view-node :undo-grouping-info [undo-grouping prev-opseq])]

        :else
        (let [opseq (gensym)]
          [(g/operation-sequence opseq)
           (g/set-property view-node :undo-grouping-info [undo-grouping opseq])])))))

(defn- prelude-tx-data [view-node undo-grouping values-by-prop-kw]
  ;; Along with undo grouping info, we also keep track of when an action was
  ;; last performed in the document. We use this to stop the cursor from
  ;; blinking while typing or navigating.
  (into (operation-sequence-tx-data view-node undo-grouping)
        (when (or (contains? values-by-prop-kw :cursor-ranges)
                  (contains? values-by-prop-kw :lines))
          (g/set-property view-node :elapsed-time-at-last-action (g/node-value view-node :elapsed-time)))))

;; -----------------------------------------------------------------------------

;; The functions that perform actions in the core.data module return maps of
;; properties that were modified by the operation. Some of these properties need
;; to be stored at various locations in order to be undoable, some are transient,
;; and so on. These two functions should be used to read and write these managed
;; properties at all times. Basically, get-property needs to be able to get any
;; property that is supplied to set-properties! in values-by-prop-kw.

(defn get-property
  "Gets the value of a property that is managed by the functions in the code.data module."
  [view-node prop-kw]
  (case prop-kw
    :invalidated-row
    (invalidated-row (ui/user-data (g/node-value view-node :canvas) ::invalidated-rows)
                     (g/node-value (g/node-value view-node :resource-node) :invalidated-rows))

    (g/node-value view-node prop-kw)))

(defn set-properties!
  "Sets values of properties that are managed by the functions in the code.data module.
  Returns true if any property changed, false otherwise."
  [view-node undo-grouping values-by-prop-kw]
  (if (empty? values-by-prop-kw)
    false
    (let [resource-node (g/node-value view-node :resource-node)]
      (g/transact
        (into (prelude-tx-data view-node undo-grouping values-by-prop-kw)
              (mapcat (fn [[prop-kw value]]
                        (case prop-kw
                          (:cursor-ranges :lines :regions)
                          (g/set-property resource-node prop-kw value)

                          ;; Several rows could have been invalidated between repaints.
                          ;; We accumulate these to compare against seen invalidations.
                          :invalidated-row
                          (g/update-property resource-node :invalidated-rows conj value)

                          (g/set-property view-node prop-kw value))))
              values-by-prop-kw))
      true)))

;; -----------------------------------------------------------------------------
;; Code completion
;; -----------------------------------------------------------------------------

(defn- suggestion-info [lines cursor-ranges]
  (when-some [query-cursor-range (data/suggestion-query-cursor-range lines cursor-ranges)]
    (let [query-text (data/cursor-range-text lines query-cursor-range)]
      (when-not (string/blank? query-text)
        (let [contexts (string/split query-text #"\." 2)]
          (if (= 1 (count contexts))
            [query-cursor-range "" (contexts 0)]
            [query-cursor-range (contexts 0) (contexts 1)]))))))

(defn- cursor-bottom
  ^Point2D [^LayoutInfo layout lines ^Cursor adjusted-cursor]
  (let [^Rect canvas (.canvas layout)
        ^Rect r (data/cursor-rect layout lines adjusted-cursor)]
    (Point2D. (.x r) (+ (.y r) (.h r)))))

(defn- pref-suggestions-popup-position
  ^Point2D [^Canvas canvas width height ^Point2D cursor-bottom]
  (Utils/pointRelativeTo canvas width height HPos/CENTER VPos/CENTER (.getX cursor-bottom) (.getY cursor-bottom) true))

(defn- find-tab-trigger-scope-region-at-cursor
  ^CursorRange [tab-trigger-scope-regions ^Cursor cursor]
  (some (fn [scope-region]
          (when (data/cursor-range-contains? scope-region cursor)
            scope-region))
        tab-trigger-scope-regions))

(defn- find-tab-trigger-word-region-at-cursor
  ^CursorRange [tab-trigger-scope-regions tab-trigger-word-regions-by-scope-id ^Cursor cursor]
  (when-some [scope-region (find-tab-trigger-scope-region-at-cursor tab-trigger-scope-regions cursor)]
    (some (fn [word-region]
            (when (data/cursor-range-contains? word-region cursor)
              word-region))
          (get tab-trigger-word-regions-by-scope-id (:id scope-region)))))

(defn- suggested-completions [view-node]
  (let [tab-trigger-scope-regions (get-property view-node :tab-trigger-scope-regions)
        tab-trigger-word-regions-by-scope-id (get-property view-node :tab-trigger-word-regions-by-scope-id)
        tab-trigger-word-types (into #{}
                                     (comp (map data/CursorRange->Cursor)
                                           (keep (partial find-tab-trigger-word-region-at-cursor
                                                          tab-trigger-scope-regions
                                                          tab-trigger-word-regions-by-scope-id))
                                           (map :word-type))
                                     (get-property view-node :cursor-ranges))]
    (when-not (or (contains? tab-trigger-word-types :name)
                  (contains? tab-trigger-word-types :arglist))
      (get-property view-node :completions))))

(defn- show-suggestions! [view-node]
  (when-some [^PopupControl suggestions-popup (g/node-value view-node :suggestions-popup)]
    ;; Snapshot completions when the popup is first opened to prevent
    ;; typed words from showing up in the completions list.
    (when (nil? (get-property view-node :suggested-completions))
      (set-properties! view-node :typing {:suggested-completions (suggested-completions view-node)}))

    (let [lines (get-property view-node :lines)
          cursor-ranges (get-property view-node :cursor-ranges)
          [replaced-cursor-range context query] (suggestion-info lines cursor-ranges)
          query-text (if (empty? context) query (str context \. query))]
      (if-not (some #(Character/isLetter ^char %) query-text)
        (when (.isShowing suggestions-popup)
          (.hide suggestions-popup))
        (let [completions (get-property view-node :suggested-completions)
              context-completions (get completions context)
              filtered-completions (some->> context-completions (popup/fuzzy-option-filter-fn :name :display-string query-text))]
          (if (empty? filtered-completions)
            (when (.isShowing suggestions-popup)
              (.hide suggestions-popup))
            (let [^LayoutInfo layout (get-property view-node :layout)
                  ^Canvas canvas (g/node-value view-node :canvas)
                  ^ListView suggestions-list-view (g/node-value view-node :suggestions-list-view)
                  selected-index (when (seq filtered-completions) 0)
                  [width height] (popup/update-list-view! suggestions-list-view 200.0 filtered-completions selected-index)
                  cursor-bottom (cursor-bottom layout lines (data/CursorRange->Cursor replaced-cursor-range))
                  anchor (pref-suggestions-popup-position canvas width height cursor-bottom)]
              (if (.isShowing suggestions-popup)
                (doto suggestions-popup
                  (.setAnchorX (.getX anchor))
                  (.setAnchorY (.getY anchor)))
                (let [font-name (g/node-value view-node :font-name)
                      font-size (g/node-value view-node :font-size)]
                  (doto suggestions-list-view
                    (.setFixedCellSize (data/line-height (.glyph layout)))
                    (.setStyle (eutil/format* "-fx-font-family: \"%s\"; -fx-font-size: %gpx;" font-name font-size)))
                  (.show suggestions-popup canvas (.getX anchor) (.getY anchor))))
              nil)))))))

(defn- hide-suggestions! [view-node]
  (when-some [^PopupControl suggestions-popup (g/node-value view-node :suggestions-popup)]
    (set-properties! view-node :typing {:suggested-completions nil})
    (when (.isShowing suggestions-popup)
      (.hide suggestions-popup))))

(defn- suggestions-shown? [view-node]
  (if-some [^PopupControl suggestions-popup (g/node-value view-node :suggestions-popup)]
    (.isShowing suggestions-popup)
    false))

(defn- selected-suggestion [view-node]
  (let [^PopupControl suggestions-popup (g/node-value view-node :suggestions-popup)
        ^ListView suggestions-list-view (g/node-value view-node :suggestions-list-view)]
    (when (and (some? suggestions-popup)
               (some? suggestions-list-view)
               (.isShowing suggestions-popup))
      (first (ui/selection suggestions-list-view)))))

(defn- in-tab-trigger? [view-node]
  (let [tab-trigger-scope-regions (get-property view-node :tab-trigger-scope-regions)]
    (if (empty? tab-trigger-scope-regions)
      false
      (let [cursor-ranges (get-property view-node :cursor-ranges)]
        (some? (some #(find-tab-trigger-scope-region-at-cursor tab-trigger-scope-regions
                                                               (data/CursorRange->Cursor %))
                     cursor-ranges))))))

(defn- tab-trigger-related-region? [^CursorRange region]
  (case (:type region)
    (:tab-trigger-scope :tab-trigger-word) true
    false))

(defn- exit-tab-trigger! [view-node]
  (hide-suggestions! view-node)
  (when (in-tab-trigger? view-node)
    (set-properties! view-node :navigation
                     {:regions (into []
                                     (remove tab-trigger-related-region?)
                                     (get-property view-node :regions))})))

(defn- find-closest-tab-trigger-word-region
  ^CursorRange [search-direction tab-trigger-scope-regions tab-trigger-word-regions-by-scope-id ^CursorRange cursor-range]
  ;; NOTE: Cursor range collections are assumed to be in ascending order.
  (let [cursor-range->cursor (case search-direction :prev data/cursor-range-start :next data/cursor-range-end)
        from-cursor (cursor-range->cursor cursor-range)]
    (if-some [scope-region (find-tab-trigger-scope-region-at-cursor tab-trigger-scope-regions from-cursor)]
      ;; The cursor range is inside a tab trigger scope region.
      ;; Try to find the next word region inside the scope region.
      (let [skip-word-region? (case search-direction
                                :prev #(not (pos? (data/compare-cursor-position from-cursor (cursor-range->cursor %))))
                                :next #(not (neg? (data/compare-cursor-position from-cursor (cursor-range->cursor %)))))
            word-regions-in-scope (get tab-trigger-word-regions-by-scope-id (:id scope-region))
            ordered-word-regions (case search-direction
                                   :prev (rseq word-regions-in-scope)
                                   :next word-regions-in-scope)
            closest-word-region (first (drop-while skip-word-region? ordered-word-regions))]
        (if (and (some? closest-word-region)
                 (data/cursor-range-contains? scope-region (cursor-range->cursor closest-word-region)))
          ;; Return matching word cursor range.
          (data/sanitize-cursor-range closest-word-region)

          ;; There are no more word regions inside the scope region.
          ;; If moving forward, place the cursor at the end of the scope region.
          ;; Otherwise return unchanged.
          (case search-direction
            :prev cursor-range
            :next (data/sanitize-cursor-range (data/cursor-range-end-range scope-region)))))

      ;; The cursor range is outside of any tab trigger scope ranges. Return unchanged.
      cursor-range)))

(defn- select-closest-tab-trigger-word-region! [search-direction view-node]
  (hide-suggestions! view-node)
  (when-some [tab-trigger-scope-regions (not-empty (get-property view-node :tab-trigger-scope-regions))]
    (let [tab-trigger-word-regions-by-scope-id (get-property view-node :tab-trigger-word-regions-by-scope-id)
          find-closest-tab-trigger-word-region (partial find-closest-tab-trigger-word-region search-direction tab-trigger-scope-regions tab-trigger-word-regions-by-scope-id)
          cursor-ranges (get-property view-node :cursor-ranges)
          new-cursor-ranges (mapv find-closest-tab-trigger-word-region cursor-ranges)]
      (let [exited-tab-trigger-scope-regions (into #{}
                                                   (filter (fn [^CursorRange scope-region]
                                                             (let [at-scope-end? (partial data/cursor-range-equals? (data/cursor-range-end-range scope-region))]
                                                               (some at-scope-end? new-cursor-ranges))))
                                                   tab-trigger-scope-regions)
            removed-regions (into exited-tab-trigger-scope-regions
                                  (comp (map :id)
                                        (mapcat tab-trigger-word-regions-by-scope-id))
                                  exited-tab-trigger-scope-regions)
            regions (get-property view-node :regions)
            new-regions (into [] (remove removed-regions) regions)]
        (set-properties! view-node :selection
                         (cond-> {:cursor-ranges new-cursor-ranges}

                                 (not= (count regions) (count new-regions))
                                 (assoc :regions new-regions)))))))

(def ^:private prev-tab-trigger! (partial select-closest-tab-trigger-word-region! :prev))
(def ^:private next-tab-trigger! (partial select-closest-tab-trigger-word-region! :next))

(defn- find-tab-trigger-word-regions [lines suggestion ^CursorRange scope-region]
  (when-some [tab-trigger-words (some-> suggestion :tab-triggers :select not-empty)]
    (let [tab-trigger-word-types (some-> suggestion :tab-triggers :types)
          search-range (case (:type suggestion)
                         :function (if-some [opening-paren (data/find-next-occurrence lines ["("] (data/cursor-range-start scope-region) true false)]
                                     (data/->CursorRange (data/cursor-range-end opening-paren)
                                                         (data/cursor-range-end scope-region))
                                     scope-region)
                         scope-region)]
      (assert (or (nil? tab-trigger-word-types)
                  (= (count tab-trigger-words)
                     (count tab-trigger-word-types))))
      (into []
            (map-indexed (fn [index word-cursor-range]
                           (let [tab-trigger-word-type (get tab-trigger-word-types index)]
                             (cond-> (assoc word-cursor-range
                                       :type :tab-trigger-word
                                       :scope-id (:id scope-region))

                                     (some? tab-trigger-word-type)
                                     (assoc :word-type tab-trigger-word-type)))))
            (data/find-sequential-words-in-scope lines tab-trigger-words search-range)))))

(defn- accept-suggestion! [view-node]
  (when-some [selected-suggestion (selected-suggestion view-node)]
    (let [indent-level-pattern (get-property view-node :indent-level-pattern)
          indent-string (get-property view-node :indent-string)
          grammar (get-property view-node :grammar)
          lines (get-property view-node :lines)
          cursor-ranges (get-property view-node :cursor-ranges)
          regions (get-property view-node :regions)
          layout (get-property view-node :layout)
          [replaced-cursor-range] (suggestion-info lines cursor-ranges)
          replaced-char-count (- (.col (data/cursor-range-end replaced-cursor-range))
                                 (.col (data/cursor-range-start replaced-cursor-range)))
          replacement-lines (split-lines (:insert-string selected-suggestion))
          props (data/replace-typed-chars indent-level-pattern indent-string grammar lines cursor-ranges regions layout replaced-char-count replacement-lines)]
      (when (some? props)
        (hide-suggestions! view-node)
        (let [cursor-ranges (:cursor-ranges props)
              tab-trigger-scope-regions (map #(assoc % :type :tab-trigger-scope :id (gensym "tab-scope")) cursor-ranges)
              tab-trigger-word-region-colls (map (partial find-tab-trigger-word-regions (:lines props) selected-suggestion) tab-trigger-scope-regions)
              tab-trigger-word-regions (apply concat tab-trigger-word-region-colls)
              new-cursor-ranges (if (seq tab-trigger-word-regions)
                                  (mapv (comp data/sanitize-cursor-range first) tab-trigger-word-region-colls)
                                  (mapv data/cursor-range-end-range cursor-ranges))]
          (set-properties! view-node :typing
                           (cond-> (assoc props :cursor-ranges new-cursor-ranges)

                                   (seq tab-trigger-word-regions)
                                   (assoc :regions (vec (sort (concat (remove tab-trigger-related-region? regions)
                                                                      tab-trigger-scope-regions
                                                                      tab-trigger-word-regions))))

                                   true
                                   (data/frame-cursor layout))))))))

;; -----------------------------------------------------------------------------

(defn move! [view-node move-type cursor-type]
  (hide-suggestions! view-node)
  (set-properties! view-node move-type
                   (data/move (get-property view-node :lines)
                              (get-property view-node :cursor-ranges)
                              (get-property view-node :layout)
                              move-type
                              cursor-type)))

(defn page-up! [view-node move-type]
  (hide-suggestions! view-node)
  (set-properties! view-node move-type
                   (data/page-up (get-property view-node :lines)
                                 (get-property view-node :cursor-ranges)
                                 (get-property view-node :scroll-y)
                                 (get-property view-node :layout)
                                 move-type)))

(defn page-down! [view-node move-type]
  (hide-suggestions! view-node)
  (set-properties! view-node move-type
                   (data/page-down (get-property view-node :lines)
                                   (get-property view-node :cursor-ranges)
                                   (get-property view-node :scroll-y)
                                   (get-property view-node :layout)
                                   move-type)))

(defn delete! [view-node delete-type]
  (let [cursor-ranges (get-property view-node :cursor-ranges)
        cursor-ranges-empty? (every? data/cursor-range-empty? cursor-ranges)
        single-character-backspace? (and cursor-ranges-empty? (= :delete-before delete-type))
        undo-grouping (when cursor-ranges-empty? :typing)
        delete-fn (case delete-type
                    :delete-before data/delete-character-before-cursor
                    :delete-after data/delete-character-after-cursor)]
    (when-not single-character-backspace?
      (hide-suggestions! view-node))
    (set-properties! view-node undo-grouping
                     (data/delete (get-property view-node :lines)
                                  cursor-ranges
                                  (get-property view-node :regions)
                                  (get-property view-node :layout)
                                  delete-fn))
    (when (and single-character-backspace?
               (suggestions-shown? view-node))
      (show-suggestions! view-node))))

(defn select-all! [view-node]
  (hide-suggestions! view-node)
  (set-properties! view-node :selection
                   (data/select-all (get-property view-node :lines)
                                    (get-property view-node :cursor-ranges))))

(defn select-next-occurrence! [view-node]
  (hide-suggestions! view-node)
  (set-properties! view-node :selection
                   (data/select-next-occurrence (get-property view-node :lines)
                                                (get-property view-node :cursor-ranges)
                                                (get-property view-node :layout))))

(defn- indent! [view-node]
  (hide-suggestions! view-node)
  (set-properties! view-node nil
                   (data/indent (get-property view-node :indent-level-pattern)
                                (get-property view-node :indent-string)
                                (get-property view-node :grammar)
                                (get-property view-node :lines)
                                (get-property view-node :cursor-ranges)
                                (get-property view-node :regions)
                                (get-property view-node :layout))))

(defn- deindent! [view-node]
  (hide-suggestions! view-node)
  (set-properties! view-node nil
                   (data/deindent (get-property view-node :lines)
                                  (get-property view-node :cursor-ranges)
                                  (get-property view-node :regions)
                                  (get-property view-node :tab-spaces))))

(defn- tab! [view-node]
  (cond
    (suggestions-shown? view-node)
    (accept-suggestion! view-node)

    (in-tab-trigger? view-node)
    (next-tab-trigger! view-node)

    :else
    (indent! view-node)))

(defn- shift-tab! [view-node]
  (cond
    (in-tab-trigger? view-node)
    (prev-tab-trigger! view-node)

    :else
    (deindent! view-node)))

(handler/defhandler :tab :new-code-view
  (run [view-node] (tab! view-node)))

(handler/defhandler :backwards-tab-trigger :new-code-view
  (run [view-node] (shift-tab! view-node)))

(handler/defhandler :proposals :new-code-view
  (run [view-node] (show-suggestions! view-node)))

;; -----------------------------------------------------------------------------

(defn handle-key-pressed! [view-node ^KeyEvent event]
  ;; Only handle bare key events that cannot be bound to handlers here.
  (when-not (or (.isAltDown event)
                (.isMetaDown event)
                (.isShiftDown event)
                (.isShortcutDown event))
    (when (not= ::unhandled
                (condp = (.getCode event)
                  KeyCode/HOME  (move! view-node :navigation :home)
                  KeyCode/END   (move! view-node :navigation :end)
                  KeyCode/LEFT  (move! view-node :navigation :left)
                  KeyCode/RIGHT (move! view-node :navigation :right)
                  KeyCode/UP    (move! view-node :navigation :up)
                  KeyCode/DOWN  (move! view-node :navigation :down)
                  ::unhandled))
      (.consume event))))

(defn handle-key-typed! [view-node ^KeyEvent event]
  (.consume event)
  (let [typed (.getCharacter event)
        undo-grouping (if (= "\r" typed) :newline :typing)
        selected-suggestion (selected-suggestion view-node)
        grammar (get-property view-node :grammar)
        lines (get-property view-node :lines)
        cursor-ranges (get-property view-node :cursor-ranges)
        [insert-typed? show-suggestions?] (cond
                                            (and (= "\r" typed) (some? selected-suggestion))
                                            (do (accept-suggestion! view-node)
                                                [false false])

                                            (and (= "(" typed) (= :function (:type selected-suggestion)))
                                            (do (accept-suggestion! view-node)
                                                [false false])

                                            (and (= "." typed) (= :namespace (:type selected-suggestion)))
                                            (do (accept-suggestion! view-node)
                                                [true true])

                                            (data/typing-deindents-line? grammar lines cursor-ranges typed)
                                            [true false]

                                            :else
                                            [true true])]
    (when insert-typed?
      (when (set-properties! view-node undo-grouping
                             (data/key-typed (get-property view-node :indent-level-pattern)
                                             (get-property view-node :indent-string)
                                             grammar
                                             lines
                                             cursor-ranges
                                             (get-property view-node :regions)
                                             (get-property view-node :layout)
                                             typed
                                             (.isMetaDown event)
                                             (.isControlDown event)))
        (if show-suggestions?
          (show-suggestions! view-node)
          (hide-suggestions! view-node))))))

(defn- refresh-mouse-cursor! [view-node ^MouseEvent event]
  (let [gesture-type (:type (get-property view-node :gesture-start))
        ^LayoutInfo layout (get-property view-node :layout)
        ^Node node (.getTarget event)
        x (.getX event)
        y (.getY event)
        cursor (cond
                 (or (= :scroll-tab-x-drag gesture-type)
                     (= :scroll-tab-y-drag gesture-type)
                     (some-> (.scroll-tab-x layout) (data/rect-contains? x y))
                     (some-> (.scroll-tab-y layout) (data/rect-contains? x y)))
                 javafx.scene.Cursor/DEFAULT

                 (data/rect-contains? (.canvas layout) x y)
                 ;; TODO:
                 ;; Currently using an image cursor results in a corrupted mouse pointer under macOS High Sierra.
                 ;; We should test periodically and use the white cursor on macOS as well when the bug is fixed.
                 (if (eutil/is-mac-os?)
                   javafx.scene.Cursor/TEXT
                   ui/text-cursor-white)

                 :else
                 javafx.scene.Cursor/DEFAULT)]
    ;; The cursor refresh appears buggy at the moment.
    ;; Calling setCursor with DISAPPEAR before setting the cursor forces it to refresh.
    (when (not= cursor (.getCursor node))
      (.setCursor node javafx.scene.Cursor/DISAPPEAR)
      (.setCursor node cursor))))

(defn handle-mouse-pressed! [view-node ^MouseEvent event]
  (.consume event)
  (.requestFocus ^Node (.getTarget event))
  (refresh-mouse-cursor! view-node event)
  (hide-suggestions! view-node)
  (set-properties! view-node (if (< 1 (.getClickCount event)) :selection :navigation)
                   (data/mouse-pressed (get-property view-node :lines)
                                       (get-property view-node :cursor-ranges)
                                       (get-property view-node :regions)
                                       (get-property view-node :layout)
                                       (mouse-button event)
                                       (.getClickCount event)
                                       (.getX event)
                                       (.getY event)
                                       (.isAltDown event)
                                       (.isShiftDown event)
                                       (.isShortcutDown event))))

(defn handle-mouse-moved! [view-node ^MouseDragEvent event]
  (.consume event)
  (refresh-mouse-cursor! view-node event)
  (set-properties! view-node :selection
                   (data/mouse-moved (get-property view-node :lines)
                                     (get-property view-node :cursor-ranges)
                                     (get-property view-node :layout)
                                     (get-property view-node :gesture-start)
                                     (.getX event)
                                     (.getY event))))

(defn handle-mouse-released! [view-node ^MouseEvent event]
  (.consume event)
  (refresh-mouse-cursor! view-node event)
  (set-properties! view-node :selection
                   (data/mouse-released (get-property view-node :gesture-start)
                                        (mouse-button event))))

(defn handle-scroll! [view-node ^ScrollEvent event]
  (.consume event)
  (when (set-properties! view-node :navigation
                         (data/scroll (get-property view-node :lines)
                                      (get-property view-node :scroll-x)
                                      (get-property view-node :scroll-y)
                                      (get-property view-node :layout)
                                      (.getDeltaX event)
                                      (.getDeltaY event)))
    (hide-suggestions! view-node)))

;; -----------------------------------------------------------------------------

(defn has-selection? [view-node]
  (not-every? data/cursor-range-empty? (get-property view-node :cursor-ranges)))

(defn can-paste? [view-node clipboard]
  (data/can-paste? (get-property view-node :cursor-ranges) clipboard))

(defn cut! [view-node clipboard]
  (hide-suggestions! view-node)
  (set-properties! view-node nil
                   (data/cut! (get-property view-node :lines)
                              (get-property view-node :cursor-ranges)
                              (get-property view-node :regions)
                              (get-property view-node :layout)
                              clipboard)))

(defn copy! [view-node clipboard]
  (hide-suggestions! view-node)
  (set-properties! view-node nil
                   (data/copy! (get-property view-node :lines)
                               (get-property view-node :cursor-ranges)
                               clipboard)))

(defn paste! [view-node clipboard]
  (hide-suggestions! view-node)
  (set-properties! view-node nil
                   (data/paste (get-property view-node :indent-level-pattern)
                               (get-property view-node :indent-string)
                               (get-property view-node :grammar)
                               (get-property view-node :lines)
                               (get-property view-node :cursor-ranges)
                               (get-property view-node :regions)
                               (get-property view-node :layout)
                               clipboard)))

(defn split-selection-into-lines! [view-node]
  (hide-suggestions! view-node)
  (set-properties! view-node :selection
                   (data/split-selection-into-lines (get-property view-node :lines)
                                                    (get-property view-node :cursor-ranges))))

(handler/defhandler :select-up :new-code-view
  (run [view-node] (move! view-node :selection :up)))

(handler/defhandler :select-down :new-code-view
  (run [view-node] (move! view-node :selection :down)))

(handler/defhandler :select-left :new-code-view
  (run [view-node] (move! view-node :selection :left)))

(handler/defhandler :select-right :new-code-view
  (run [view-node] (move! view-node :selection :right)))

(handler/defhandler :prev-word :new-code-view
  (run [view-node] (move! view-node :navigation :prev-word)))

(handler/defhandler :select-prev-word :new-code-view
  (run [view-node] (move! view-node :selection :prev-word)))

(handler/defhandler :next-word :new-code-view
  (run [view-node] (move! view-node :navigation :next-word)))

(handler/defhandler :select-next-word :new-code-view
  (run [view-node] (move! view-node :selection :next-word)))

(handler/defhandler :beginning-of-line :new-code-view
  (run [view-node] (move! view-node :navigation :line-start)))

(handler/defhandler :select-beginning-of-line :new-code-view
  (run [view-node] (move! view-node :selection :line-start)))

(handler/defhandler :beginning-of-line-text :new-code-view
  (run [view-node] (move! view-node :navigation :home)))

(handler/defhandler :select-beginning-of-line-text :new-code-view
  (run [view-node] (move! view-node :selection :home)))

(handler/defhandler :end-of-line :new-code-view
  (run [view-node] (move! view-node :navigation :end)))

(handler/defhandler :select-end-of-line :new-code-view
  (run [view-node] (move! view-node :selection :end)))

(handler/defhandler :page-up :new-code-view
  (run [view-node] (page-up! view-node :navigation)))

(handler/defhandler :select-page-up :new-code-view
  (run [view-node] (page-up! view-node :selection)))

(handler/defhandler :page-down :new-code-view
  (run [view-node] (page-down! view-node :navigation)))

(handler/defhandler :select-page-down :new-code-view
  (run [view-node] (page-down! view-node :selection)))

(handler/defhandler :beginning-of-file :new-code-view
  (run [view-node] (move! view-node :navigation :file-start)))

(handler/defhandler :select-beginning-of-file :new-code-view
  (run [view-node] (move! view-node :selection :file-start)))

(handler/defhandler :end-of-file :new-code-view
  (run [view-node] (move! view-node :navigation :file-end)))

(handler/defhandler :select-end-of-file :new-code-view
  (run [view-node] (move! view-node :selection :file-end)))

(handler/defhandler :cut :new-code-view
  (enabled? [view-node] (has-selection? view-node))
  (run [view-node clipboard] (cut! view-node clipboard)))

(handler/defhandler :copy :new-code-view
  (enabled? [view-node] (has-selection? view-node))
  (run [view-node clipboard] (copy! view-node clipboard)))

(handler/defhandler :paste :new-code-view
  (enabled? [view-node clipboard] (can-paste? view-node clipboard))
  (run [view-node clipboard] (paste! view-node clipboard)))

(handler/defhandler :select-all :new-code-view
  (run [view-node] (select-all! view-node)))

(handler/defhandler :delete :new-code-view
  (run [view-node] (delete! view-node :delete-after)))

(handler/defhandler :delete-backward :new-code-view
  (run [view-node] (delete! view-node :delete-before)))

(handler/defhandler :select-next-occurrence :new-code-view
  (run [view-node] (select-next-occurrence! view-node)))

(handler/defhandler :select-next-occurrence :new-console
  (run [view-node] (select-next-occurrence! view-node)))

(handler/defhandler :split-selection-into-lines :new-code-view
  (run [view-node] (split-selection-into-lines! view-node)))

(handler/defhandler :toggle-breakpoint :new-code-view
  #_(active? []
           ;; TODO: Disabled until we have a debugger.
           false)
  (run [view-node]
       (let [lines (get-property view-node :lines)
             cursor-ranges (get-property view-node :cursor-ranges)
             regions (get-property view-node :regions)
             breakpoint-rows (data/cursor-ranges->rows lines cursor-ranges)]
         (set-properties! view-node nil
                          (data/toggle-breakpoint lines
                                                  regions
                                                  breakpoint-rows)))))

(handler/defhandler :reindent :new-code-view
  (enabled? [view-node] (not-every? data/cursor-range-empty? (get-property view-node :cursor-ranges)))
  (run [view-node]
       (set-properties! view-node nil
                        (data/reindent (get-property view-node :indent-level-pattern)
                                       (get-property view-node :indent-string)
                                       (get-property view-node :grammar)
                                       (get-property view-node :lines)
                                       (get-property view-node :cursor-ranges)
                                       (get-property view-node :regions)
                                       (get-property view-node :layout)))))

;; -----------------------------------------------------------------------------
;; Sort Lines
;; -----------------------------------------------------------------------------

(defn can-sort-lines? [view-node]
  (some data/cursor-range-multi-line? (get-property view-node :cursor-ranges)))

(defn sort-lines! [view-node sort-key-fn]
  (set-properties! view-node nil
                   (data/sort-lines (get-property view-node :lines)
                                    (get-property view-node :cursor-ranges)
                                    (get-property view-node :regions)
                                    sort-key-fn)))

(handler/defhandler :sort-lines :new-code-view
  (enabled? [view-node] (can-sort-lines? view-node))
  (run [view-node] (sort-lines! view-node string/lower-case)))

(handler/defhandler :sort-lines-case-sensitive :new-code-view
  (enabled? [view-node] (can-sort-lines? view-node))
  (run [view-node] (sort-lines! view-node identity)))

;; -----------------------------------------------------------------------------
;; Properties shared among views
;; -----------------------------------------------------------------------------

;; WARNING:
;; Observing or binding to an observable that lives longer than the observer will
;; cause a memory leak. You must manually unhook them or use weak listeners.
;; Source: https://community.oracle.com/message/10360893#10360893

(defonce ^SimpleStringProperty bar-ui-type-property (doto (SimpleStringProperty.) (.setValue (name :hidden))))
(defonce ^SimpleStringProperty find-term-property (doto (SimpleStringProperty.) (.setValue "")))
(defonce ^SimpleStringProperty find-replacement-property (doto (SimpleStringProperty.) (.setValue "")))
(defonce ^SimpleBooleanProperty find-whole-word-property (doto (SimpleBooleanProperty.) (.setValue false)))
(defonce ^SimpleBooleanProperty find-case-sensitive-property (doto (SimpleBooleanProperty.) (.setValue false)))
(defonce ^SimpleBooleanProperty find-wrap-property (doto (SimpleBooleanProperty.) (.setValue true)))
(defonce ^SimpleDoubleProperty font-size-property (doto (SimpleDoubleProperty.) (.setValue default-font-size)))
(defonce ^SimpleBooleanProperty visible-indentation-guides-property (doto (SimpleBooleanProperty.) (.setValue true)))
(defonce ^SimpleBooleanProperty visible-minimap-property (doto (SimpleBooleanProperty.) (.setValue true)))
(defonce ^SimpleBooleanProperty visible-whitespace-property (doto (SimpleBooleanProperty.) (.setValue true)))

(defonce ^StringBinding highlighted-find-term-property
  (-> (Bindings/when (Bindings/or (Bindings/equal (name :find) bar-ui-type-property)
                                  (Bindings/equal (name :replace) bar-ui-type-property)))
      (.then find-term-property)
      (.otherwise "")))

(defn- init-property-and-bind-preference! [^Property property prefs preference default]
  (.setValue property (prefs/get-prefs prefs preference default))
  (ui/observe property (fn [_ _ new] (prefs/set-prefs prefs preference new))))

(defn initialize! [prefs]
  (init-property-and-bind-preference! find-term-property prefs "code-editor-find-term" "")
  (init-property-and-bind-preference! find-replacement-property prefs "code-editor-find-replacement" "")
  (init-property-and-bind-preference! find-whole-word-property prefs "code-editor-find-whole-word" false)
  (init-property-and-bind-preference! find-case-sensitive-property prefs "code-editor-find-case-sensitive" false)
  (init-property-and-bind-preference! find-wrap-property prefs "code-editor-find-wrap" true)
  (init-property-and-bind-preference! font-size-property prefs "code-editor-font-size" default-font-size)
  (init-property-and-bind-preference! visible-indentation-guides-property prefs "code-editor-visible-indentation-guides" true)
  (init-property-and-bind-preference! visible-minimap-property prefs "code-editor-visible-minimap" true)
  (init-property-and-bind-preference! visible-whitespace-property prefs "code-editor-visible-whitespace" true))

;; -----------------------------------------------------------------------------
;; View Settings
;; -----------------------------------------------------------------------------

(handler/defhandler :zoom-out :new-console
  (enabled? [] (<= 4.0 ^double (.getValue font-size-property)))
  (run [] (when (<= 4.0 ^double (.getValue font-size-property))
            (.setValue font-size-property (dec ^double (.getValue font-size-property))))))

(handler/defhandler :zoom-in :new-console
  (enabled? [] (>= 32.0 ^double (.getValue font-size-property)))
  (run [] (when (>= 32.0 ^double (.getValue font-size-property))
            (.setValue font-size-property (inc ^double (.getValue font-size-property))))))

(handler/defhandler :reset-zoom :new-console
  (run [] (.setValue font-size-property default-font-size)))

(handler/defhandler :toggle-indentation-guides :new-console
  (run [] (.setValue visible-indentation-guides-property (not (.getValue visible-indentation-guides-property))))
  (state [] (.getValue visible-indentation-guides-property)))

(handler/defhandler :toggle-minimap :new-console
  (run [] (.setValue visible-minimap-property (not (.getValue visible-minimap-property))))
  (state [] (.getValue visible-minimap-property)))

(handler/defhandler :toggle-visible-whitespace :new-console
  (run [] (.setValue visible-whitespace-property (not (.getValue visible-whitespace-property))))
  (state [] (.getValue visible-whitespace-property)))

;; -----------------------------------------------------------------------------
;; Go to Line
;; -----------------------------------------------------------------------------

(defn- bar-ui-visible? []
  (not= (name :hidden) (.getValue bar-ui-type-property)))

(defn- set-bar-ui-type! [ui-type]
  (case ui-type (:hidden :goto-line :find :replace) (.setValue bar-ui-type-property (name ui-type))))

(defn- focus-code-editor! [view-node]
  (let [^Canvas canvas (g/node-value view-node :canvas)]
    (.requestFocus canvas)))

(defn- try-parse-row [^long document-row-count ^String value]
  ;; Returns nil for an empty string.
  ;; Returns a zero-based row index for valid line numbers, starting at one.
  ;; Returns a string describing the problem for invalid input.
  (when-not (empty? value)
    (try
      (let [line-number (Long/parseLong value)]
        (dec (Math/max 1 (Math/min line-number document-row-count))))
      (catch NumberFormatException _
        "Input must be a number"))))

(defn- try-parse-goto-line-text [view-node ^String text]
  (let [lines (get-property view-node :lines)]
    (try-parse-row (count lines) text)))

(defn- try-parse-goto-line-bar-row [view-node ^GridPane goto-line-bar]
  (ui/with-controls goto-line-bar [^TextField line-field]
    (let [maybe-row (try-parse-goto-line-text view-node (.getText line-field))]
      (when (number? maybe-row)
        maybe-row))))

(defn- setup-goto-line-bar! [^GridPane goto-line-bar view-node]
  (.bind (.visibleProperty goto-line-bar) (Bindings/equal (name :goto-line) bar-ui-type-property))
  (.bind (.managedProperty goto-line-bar) (.visibleProperty goto-line-bar))
  (ui/with-controls goto-line-bar [^TextField line-field ^Button go-button]
    (ui/bind-keys! goto-line-bar {KeyCode/ENTER :goto-entered-line})
    (ui/bind-action! go-button :goto-entered-line)
    (ui/observe (.textProperty line-field)
                (fn [_ _ line-field-text]
                  (ui/refresh-bound-action-enabled! go-button)
                  (let [maybe-row (try-parse-goto-line-text view-node line-field-text)
                        error-message (when-not (number? maybe-row) maybe-row)]
                    (assert (or (nil? error-message) (string? error-message)))
                    (ui/tooltip! line-field error-message)
                    (if (some? error-message)
                      (ui/add-style! line-field "field-error")
                      (ui/remove-style! line-field "field-error"))))))
  (doto goto-line-bar
    (ui/context! :goto-line-bar {:goto-line-bar goto-line-bar :view-node view-node} nil)
    (.setMaxWidth Double/MAX_VALUE)
    (GridPane/setConstraints 0 1)))

(defn- dispose-goto-line-bar! [^GridPane goto-line-bar]
  (.unbind (.visibleProperty goto-line-bar)))

(handler/defhandler :goto-line :new-console
  (run [goto-line-bar]
       (set-bar-ui-type! :goto-line)
       (ui/with-controls goto-line-bar [^TextField line-field]
         (.requestFocus line-field)
         (.selectAll line-field))))

(handler/defhandler :goto-entered-line :goto-line-bar
  (enabled? [goto-line-bar view-node] (some? (try-parse-goto-line-bar-row view-node goto-line-bar)))
  (run [goto-line-bar view-node]
       (when-some [line-number (try-parse-goto-line-bar-row view-node goto-line-bar)]
         (let [cursor-range (data/Cursor->CursorRange (data/->Cursor line-number 0))]
           (set-properties! view-node :navigation
                            (data/select-and-frame (get-property view-node :lines)
                                                   (get-property view-node :layout)
                                                   cursor-range)))
         (set-bar-ui-type! :hidden)
         ;; Close bar on next tick so the code view will not insert a newline
         ;; if the bar was dismissed by pressing the Enter key.
         (ui/run-later
           (focus-code-editor! view-node)))))

;; -----------------------------------------------------------------------------
;; Find & Replace
;; -----------------------------------------------------------------------------

(defn- setup-find-bar! [^GridPane find-bar view-node]
  (.bind (.visibleProperty find-bar) (Bindings/equal (name :find) bar-ui-type-property))
  (.bind (.managedProperty find-bar) (.visibleProperty find-bar))
  (doto find-bar
    (ui/context! :new-find-bar {:find-bar find-bar :view-node view-node} nil)
    (.setMaxWidth Double/MAX_VALUE)
    (GridPane/setConstraints 0 1))
  (ui/with-controls find-bar [^CheckBox whole-word ^CheckBox case-sensitive ^CheckBox wrap ^TextField term ^Button next ^Button prev]
    (.bindBidirectional (.textProperty term) find-term-property)
    (.bindBidirectional (.selectedProperty whole-word) find-whole-word-property)
    (.bindBidirectional (.selectedProperty case-sensitive) find-case-sensitive-property)
    (.bindBidirectional (.selectedProperty wrap) find-wrap-property)
    (ui/bind-keys! find-bar {KeyCode/ENTER :find-next})
    (ui/bind-action! next :find-next)
    (ui/bind-action! prev :find-prev))
  find-bar)

(defn- dispose-find-bar! [^GridPane find-bar]
  (.unbind (.visibleProperty find-bar))
  (ui/with-controls find-bar [^CheckBox whole-word ^CheckBox case-sensitive ^CheckBox wrap ^TextField term]
    (.unbindBidirectional (.textProperty term) find-term-property)
    (.unbindBidirectional (.selectedProperty whole-word) find-whole-word-property)
    (.unbindBidirectional (.selectedProperty case-sensitive) find-case-sensitive-property)
    (.unbindBidirectional (.selectedProperty wrap) find-wrap-property)))

(defn- setup-replace-bar! [^GridPane replace-bar view-node]
  (.bind (.visibleProperty replace-bar) (Bindings/equal (name :replace) bar-ui-type-property))
  (.bind (.managedProperty replace-bar) (.visibleProperty replace-bar))
  (doto replace-bar
    (ui/context! :new-replace-bar {:replace-bar replace-bar :view-node view-node} nil)
    (.setMaxWidth Double/MAX_VALUE)
    (GridPane/setConstraints 0 1))
  (ui/with-controls replace-bar [^CheckBox whole-word ^CheckBox case-sensitive ^CheckBox wrap ^TextField term ^TextField replacement ^Button next ^Button replace ^Button replace-all]
    (.bindBidirectional (.textProperty term) find-term-property)
    (.bindBidirectional (.textProperty replacement) find-replacement-property)
    (.bindBidirectional (.selectedProperty whole-word) find-whole-word-property)
    (.bindBidirectional (.selectedProperty case-sensitive) find-case-sensitive-property)
    (.bindBidirectional (.selectedProperty wrap) find-wrap-property)
    (ui/bind-action! next :find-next)
    (ui/bind-action! replace :replace-next)
    (ui/bind-keys! replace-bar {KeyCode/ENTER :replace-next})
    (ui/bind-action! replace-all :replace-all))
  replace-bar)

(defn- dispose-replace-bar! [^GridPane replace-bar]
  (.unbind (.visibleProperty replace-bar))
  (ui/with-controls replace-bar [^CheckBox whole-word ^CheckBox case-sensitive ^CheckBox wrap ^TextField term ^TextField replacement]
    (.unbindBidirectional (.textProperty term) find-term-property)
    (.unbindBidirectional (.textProperty replacement) find-replacement-property)
    (.unbindBidirectional (.selectedProperty whole-word) find-whole-word-property)
    (.unbindBidirectional (.selectedProperty case-sensitive) find-case-sensitive-property)
    (.unbindBidirectional (.selectedProperty wrap) find-wrap-property)))

(defn- focus-term-field! [^Parent bar]
  (ui/with-controls bar [^TextField term]
    (.requestFocus term)
    (.selectAll term)))

(defn- set-find-term! [^String term-text]
  (.setValue find-term-property (or term-text "")))

(defn non-empty-single-selection-text [view-node]
  (when-some [single-cursor-range (util/only (get-property view-node :cursor-ranges))]
    (when-not (data/cursor-range-empty? single-cursor-range)
      (data/cursor-range-text (get-property view-node :lines) single-cursor-range))))

(defn- find-next! [view-node]
  (hide-suggestions! view-node)
  (set-properties! view-node :selection
                   (data/find-next (get-property view-node :lines)
                                   (get-property view-node :cursor-ranges)
                                   (get-property view-node :layout)
                                   (split-lines (.getValue find-term-property))
                                   (.getValue find-case-sensitive-property)
                                   (.getValue find-whole-word-property)
                                   (.getValue find-wrap-property))))

(defn- find-prev! [view-node]
  (hide-suggestions! view-node)
  (set-properties! view-node :selection
                   (data/find-prev (get-property view-node :lines)
                                   (get-property view-node :cursor-ranges)
                                   (get-property view-node :layout)
                                   (split-lines (.getValue find-term-property))
                                   (.getValue find-case-sensitive-property)
                                   (.getValue find-whole-word-property)
                                   (.getValue find-wrap-property))))

(defn- replace-next! [view-node]
  (hide-suggestions! view-node)
  (set-properties! view-node nil
                   (data/replace-next (get-property view-node :lines)
                                      (get-property view-node :cursor-ranges)
                                      (get-property view-node :regions)
                                      (get-property view-node :layout)
                                      (split-lines (.getValue find-term-property))
                                      (split-lines (.getValue find-replacement-property))
                                      (.getValue find-case-sensitive-property)
                                      (.getValue find-whole-word-property)
                                      (.getValue find-wrap-property))))

(defn- replace-all! [view-node]
  (hide-suggestions! view-node)
  (set-properties! view-node nil
                   (data/replace-all (get-property view-node :lines)
                                     (get-property view-node :regions)
                                     (get-property view-node :layout)
                                     (split-lines (.getValue find-term-property))
                                     (split-lines (.getValue find-replacement-property))
                                     (.getValue find-case-sensitive-property)
                                     (.getValue find-whole-word-property))))

(handler/defhandler :find-text :new-code-view
  (run [find-bar view-node]
       (when-some [selected-text (non-empty-single-selection-text view-node)]
         (set-find-term! selected-text))
       (set-bar-ui-type! :find)
       (focus-term-field! find-bar)))

(handler/defhandler :replace-text :new-code-view
  (run [replace-bar view-node]
       (when-some [selected-text (non-empty-single-selection-text view-node)]
         (set-find-term! selected-text))
       (set-bar-ui-type! :replace)
       (focus-term-field! replace-bar)))

(handler/defhandler :find-text :new-console ;; In practice, from find / replace bars.
  (run [find-bar]
       (set-bar-ui-type! :find)
       (focus-term-field! find-bar)))

(handler/defhandler :replace-text :new-console
  (run [replace-bar]
       (set-bar-ui-type! :replace)
       (focus-term-field! replace-bar)))

(handler/defhandler :escape :new-console
  (run [find-bar replace-bar view-node]
       (cond
         (in-tab-trigger? view-node)
         (exit-tab-trigger! view-node)

         (suggestions-shown? view-node)
         (hide-suggestions! view-node)

         (bar-ui-visible?)
         (do (set-bar-ui-type! :hidden)
             (focus-code-editor! view-node))

         :else
         (set-properties! view-node :selection
                          (data/escape (get-property view-node :cursor-ranges))))))

(handler/defhandler :find-next :new-find-bar
  (run [view-node] (find-next! view-node)))

(handler/defhandler :find-next :new-replace-bar
  (run [view-node] (find-next! view-node)))

(handler/defhandler :find-next :new-code-view
  (run [view-node] (find-next! view-node)))

(handler/defhandler :find-prev :new-find-bar
  (run [view-node] (find-prev! view-node)))

(handler/defhandler :find-prev :new-replace-bar
  (run [view-node] (find-prev! view-node)))

(handler/defhandler :find-prev :new-code-view
  (run [view-node] (find-prev! view-node)))

(handler/defhandler :replace-next :new-replace-bar
  (run [view-node] (replace-next! view-node)))

(handler/defhandler :replace-next :new-code-view
  (run [view-node] (replace-next! view-node)))

(handler/defhandler :replace-all :new-replace-bar
  (run [view-node] (replace-all! view-node)))

;; -----------------------------------------------------------------------------

(ui/extend-menu ::menubar :editor.app-view/edit-end
                [{:command :find-text                  :label "Find..."}
                 {:command :find-next                  :label "Find Next"}
                 {:command :find-prev                  :label "Find Previous"}
                 {:label :separator}
                 {:command :replace-text               :label "Replace..."}
                 {:command :replace-next               :label "Replace Next"}
                 {:label :separator}
                 {:command :reindent                   :label "Reindent Lines"}
                 {:command :toggle-comment             :label "Toggle Comment"}
                 {:label :separator}
                 {:command :sort-lines                 :label "Sort Lines"}
                 {:command :sort-lines-case-sensitive  :label "Sort Lines (Case Sensitive)"}
                 {:label :separator}
                 {:command :select-next-occurrence     :label "Select Next Occurrence"}
                 {:command :split-selection-into-lines :label "Split Selection Into Lines"}
                 {:label :separator}
                 {:command :toggle-breakpoint          :label "Toggle Breakpoint"}])

(ui/extend-menu ::menubar :editor.app-view/view-end
                [{:command :toggle-minimap             :label "Minimap" :check true}
                 {:command :toggle-indentation-guides  :label "Indentation Guides" :check true}
                 {:command :toggle-visible-whitespace  :label "Visible Whitespace" :check true}
                 {:label :separator}
                 {:command :zoom-in                    :label "Increase Font Size"}
                 {:command :zoom-out                   :label "Decrease Font Size"}
                 {:command :reset-zoom                 :label "Reset Font Size"}
                 {:label :separator}
                 {:command :goto-line                  :label "Go to Line..."}])

;; -----------------------------------------------------------------------------

(defn- setup-view! [resource-node view-node app-view]
  (let [glyph-metrics (g/node-value view-node :glyph-metrics)
        tab-spaces (g/node-value view-node :tab-spaces)
        tab-stops (data/tab-stops glyph-metrics tab-spaces)
        lines (g/node-value resource-node :lines)
        document-width (data/max-line-width glyph-metrics tab-stops lines)]
    (g/transact
      (concat
        (g/set-property view-node :document-width document-width)
        (g/connect resource-node :completions view-node :completions)
        (g/connect resource-node :cursor-ranges view-node :cursor-ranges)
        (g/connect resource-node :invalidated-rows view-node :invalidated-rows)
        (g/connect resource-node :lines view-node :lines)
        (g/connect resource-node :regions view-node :regions)
        (g/connect app-view :debugger-execution-locations view-node :debugger-execution-locations)))
    view-node))

(defn- cursor-opacity
  ^double [^double elapsed-time-at-last-action ^double elapsed-time]
  (if (< ^double (mod (- elapsed-time elapsed-time-at-last-action) 1.0) 0.5) 1.0 0.0))

(defn- draw-fps-counters! [^GraphicsContext gc ^double fps]
  (let [canvas (.getCanvas gc)
        margin 14.0
        width 83.0
        height 24.0
        top margin
        right (- (.getWidth canvas) margin)
        left (- right width)]
    (.setFill gc Color/DARKSLATEGRAY)
    (.fillRect gc left top width height)
    (.setFill gc Color/WHITE)
    (.fillText gc (format "%.3f fps" fps) (- right 5.0) (+ top 16.0))))

(defn repaint-view! [view-node elapsed-time]
  (let [elapsed-time-at-last-action (g/node-value view-node :elapsed-time-at-last-action)
        old-cursor-opacity (g/node-value view-node :cursor-opacity)
        new-cursor-opacity (cursor-opacity elapsed-time-at-last-action elapsed-time)]
    (g/transact
      (into [(g/set-property view-node :elapsed-time elapsed-time)]
            (when (not= old-cursor-opacity new-cursor-opacity)
              (g/set-property view-node :cursor-opacity new-cursor-opacity)))))
  (g/node-value view-node :repaint-canvas)
  (g/node-value view-node :repaint-cursors)
  (when-some [^PerformanceTracker performance-tracker @*performance-tracker]
    (let [^long repaint-trigger (g/node-value view-node :repaint-trigger)
          ^Canvas canvas (g/node-value view-node :canvas)]
      (g/set-property! view-node :repaint-trigger (unchecked-inc repaint-trigger))
      (draw-fps-counters! (.getGraphicsContext2D canvas) (.getInstantFPS performance-tracker))
      (when (= 0 (mod repaint-trigger 10))
        (.resetAverageFPS performance-tracker)))))

(defn- make-suggestions-list-view
  ^ListView [^Canvas canvas]
  (doto (popup/make-choices-list-view 17.0 (partial popup/make-choices-list-view-cell :display-string))
    (.addEventFilter KeyEvent/KEY_PRESSED
                     (ui/event-handler event
                       (let [^KeyEvent event event
                             ^KeyCode code (.getCode event)]
                         (when-not (or (= KeyCode/UP code)
                                       (= KeyCode/DOWN code)
                                       (= KeyCode/PAGE_UP code)
                                       (= KeyCode/PAGE_DOWN code))
                           (ui/send-event! canvas event)
                           (.consume event)))))))

(defn- make-execution-marker-arrow
  ([x y w h]
   (make-execution-marker-arrow x y w h 0.5 0.4))
  ([x y w h w-prop h-prop]
   (let [x ^long x
         y ^long y
         w ^long w
         h ^long h
         w-body (* ^double w-prop w)
         h-body (* ^double h-prop h)
         ;; x coords used, left to right
         x0 x
         x1 (+ x0 w-body)
         x2 (+ x0 w)
         ;; y coords used, top to bottom
         y0 y
         y1 (+ y (* 0.5 (- h h-body)))
         y2 (+ y (* 0.5 h))
         y3 (+ y (- h (* 0.5 (- h h-body))))
         y4 (+ y h)]
     {:xs (double-array [x0 x1 x1 x2 x1 x1 x0])
      :ys (double-array [y1 y1 y0 y2 y4 y3 y3])
      :n  7})))

(deftype CodeEditorGutterView []
  GutterView

  (gutter-metrics [this lines regions glyph-metrics]
    (let [gutter-margin (data/line-height glyph-metrics)]
      (data/gutter-metrics glyph-metrics gutter-margin (count lines))))

  (draw-gutter! [this gc gutter-rect layout font color-scheme lines regions visible-cursors]
    (let [^GraphicsContext gc gc
          ^Rect gutter-rect gutter-rect
          ^LayoutInfo layout layout
          glyph-metrics (.glyph layout)
          ^double line-height (data/line-height glyph-metrics)
          gutter-foreground-color (color-lookup color-scheme "editor.gutter.foreground")
          gutter-background-color (color-lookup color-scheme "editor.gutter.background")
          gutter-shadow-color (color-lookup color-scheme "editor.gutter.shadow")
          gutter-breakpoint-color (color-lookup color-scheme "editor.gutter.breakpoint")
          gutter-cursor-line-background-color (color-lookup color-scheme "editor.gutter.cursor.line.background")
          gutter-execution-marker-current-color (color-lookup color-scheme "editor.gutter.execution-marker.current")
          gutter-execution-marker-frame-color (color-lookup color-scheme "editor.gutter.execution-marker.frame")]

      ;; Draw gutter background and shadow when scrolled horizontally.
      (when (neg? (.scroll-x layout))
        (.setFill gc gutter-background-color)
        (.fillRect gc (.x gutter-rect) (.y gutter-rect) (.w gutter-rect) (.h gutter-rect))
        (.setFill gc gutter-shadow-color)
        (.fillRect gc (+ (.x gutter-rect) (.w gutter-rect)) 0.0 8.0 (.h gutter-rect)))

      ;; Highlight lines with cursors in gutter.
      (.setFill gc gutter-cursor-line-background-color)
      (let [highlight-width (- (+ (.x gutter-rect) (.w gutter-rect)) (/ line-height 2.0))
            highlight-height (dec line-height)]
        (doseq [^Cursor cursor visible-cursors]
          (let [y (+ (data/row->y layout (.row cursor)) 0.5)]
            (.fillRect gc 0 y highlight-width highlight-height))))

      ;; Draw line numbers and markers in gutter.
      (.setFont gc font)
      (.setTextAlign gc TextAlignment/RIGHT)
      (let [^Rect line-numbers-rect (.line-numbers layout)
            ^double ascent (data/ascent glyph-metrics)
            drawn-line-count (.drawn-line-count layout)
            dropped-line-count (.dropped-line-count layout)
            source-line-count (count lines)
            indicator-diameter (- line-height 6.0)
            breakpoint-rows (data/cursor-ranges->rows lines (filter data/breakpoint-region? regions))
            execution-markers-by-type (group-by :location-type (filter data/execution-marker? regions))
            execution-marker-current-rows (data/cursor-ranges->rows lines (:current-line execution-markers-by-type))
            execution-marker-frame-rows (data/cursor-ranges->rows lines (:current-frame execution-markers-by-type))]
        (loop [drawn-line-index 0
               source-line-index dropped-line-count]
          (when (and (< drawn-line-index drawn-line-count)
                     (< source-line-index source-line-count))
            (let [y (data/row->y layout source-line-index)]
              (when (contains? breakpoint-rows source-line-index)
                (.setFill gc gutter-breakpoint-color)
                (.fillOval gc
                           (+ (.x line-numbers-rect) (.w line-numbers-rect) 3.0)
                           (+ y 3.0) indicator-diameter indicator-diameter))
              (when (contains? execution-marker-current-rows source-line-index)
                (let [x (+ (.x line-numbers-rect) (.w line-numbers-rect) 4.0)
                      y (+ y 4.0)
                      w (- line-height 8.0)
                      h (- line-height 8.0)
                      {:keys [xs ys n]} (make-execution-marker-arrow x y w h)]
                  (.setFill gc gutter-execution-marker-current-color)
                  (.fillPolygon gc xs ys n)))
              (when (contains? execution-marker-frame-rows source-line-index)
                (let [x (+ (.x line-numbers-rect) (.w line-numbers-rect) 4.0)
                      y (+ y 4.0)
                      w (- line-height 8.0)
                      h (- line-height 8.0)
                      {:keys [xs ys n]} (make-execution-marker-arrow x y w h)]
                  (.setFill gc gutter-execution-marker-frame-color)
                  (.fillPolygon gc xs ys n)))
              (.setFill gc gutter-foreground-color)
              (.fillText gc (str (inc source-line-index))
                         (+ (.x line-numbers-rect) (.w line-numbers-rect))
                         (+ ascent y))
              (recur (inc drawn-line-index)
                     (inc source-line-index)))))))))

(defn make-property-change-setter
  ^ChangeListener [node-id prop-kw]
  (assert (integer? node-id))
  (assert (keyword? prop-kw))
  (reify ChangeListener
    (changed [_this _observable _old new]
      (g/set-property! node-id prop-kw new))))

(defn- make-view! [graph parent resource-node opts]
  (let [^Tab tab (:tab opts)
        grid (GridPane.)
        canvas (Canvas.)
        canvas-pane (Pane. (into-array Node [canvas]))
        suggestions-list-view (make-suggestions-list-view canvas)
        suggestions-popup (popup/make-choices-popup canvas-pane suggestions-list-view)
        undo-grouping-info (pair :navigation (gensym))
        view-node (setup-view! resource-node
                               (g/make-node! graph CodeEditorView
                                             :canvas canvas
                                             :color-scheme code-color-scheme
                                             :font-size (.getValue font-size-property)
                                             :grammar (:grammar opts)
                                             :gutter-view (CodeEditorGutterView.)
                                             :highlighted-find-term (.getValue highlighted-find-term-property)
                                             :line-height-factor 1.2
                                             :suggestions-list-view suggestions-list-view
                                             :suggestions-popup suggestions-popup
                                             :undo-grouping-info undo-grouping-info
<<<<<<< HEAD
                                             :visible-indentation-guides? true
                                             :visible-minimap? true
                                             :visible-whitespace? true)
                               (:app-view opts))
=======
                                             :visible-indentation-guides? (.getValue visible-indentation-guides-property)
                                             :visible-minimap? (.getValue visible-minimap-property)
                                             :visible-whitespace? (.getValue visible-whitespace-property)))
>>>>>>> 67e13ceb
        goto-line-bar (setup-goto-line-bar! (ui/load-fxml "goto-line.fxml") view-node)
        find-bar (setup-find-bar! (ui/load-fxml "find.fxml") view-node)
        replace-bar (setup-replace-bar! (ui/load-fxml "replace.fxml") view-node)
        repainter (ui/->timer "repaint-code-editor-view" (fn [_ elapsed-time]
                                                           (when (.isSelected tab)
                                                             (repaint-view! view-node elapsed-time))))
        context-env {:clipboard (Clipboard/getSystemClipboard)
                     :goto-line-bar goto-line-bar
                     :find-bar find-bar
                     :replace-bar replace-bar
                     :view-node view-node}]

    ;; Canvas stretches to fit view, and updates properties in view node.
    (.bind (.widthProperty canvas) (.widthProperty canvas-pane))
    (.bind (.heightProperty canvas) (.heightProperty canvas-pane))
    (ui/observe (.widthProperty canvas) (fn [_ _ width] (g/set-property! view-node :canvas-width width)))
    (ui/observe (.heightProperty canvas) (fn [_ _ height] (g/set-property! view-node :canvas-height height)))
    (ui/observe (.focusedProperty canvas) (fn [_ _ focused?] (g/set-property! view-node :focused? focused?)))

    ;; Configure canvas.
    (doto canvas
      (.setFocusTraversable true)
      (.setCursor javafx.scene.Cursor/TEXT)
      (.addEventFilter KeyEvent/KEY_PRESSED (ui/event-handler event (handle-key-pressed! view-node event)))
      (.addEventHandler KeyEvent/KEY_TYPED (ui/event-handler event (handle-key-typed! view-node event)))
      (.addEventHandler MouseEvent/MOUSE_MOVED (ui/event-handler event (handle-mouse-moved! view-node event)))
      (.addEventHandler MouseEvent/MOUSE_PRESSED (ui/event-handler event (handle-mouse-pressed! view-node event)))
      (.addEventHandler MouseEvent/MOUSE_DRAGGED (ui/event-handler event (handle-mouse-moved! view-node event)))
      (.addEventHandler MouseEvent/MOUSE_RELEASED (ui/event-handler event (handle-mouse-released! view-node event)))
      (.addEventHandler ScrollEvent/SCROLL (ui/event-handler event (handle-scroll! view-node event))))

    (ui/context! grid :new-console context-env nil)

    (doto (.getColumnConstraints grid)
      (.add (doto (ColumnConstraints.)
              (.setHgrow Priority/ALWAYS))))

    (GridPane/setConstraints canvas-pane 0 0)
    (GridPane/setVgrow canvas-pane Priority/ALWAYS)

    (ui/children! grid [canvas-pane goto-line-bar find-bar replace-bar])
    (ui/children! parent [grid])
    (ui/fill-control grid)
    (ui/context! canvas :new-code-view context-env nil)

    ;; Steal input focus when our tab becomes selected.
    (ui/observe (.selectedProperty tab)
                (fn [_ _ became-selected?]
                  (when became-selected?
                    (ui/run-later (.requestFocus canvas)))))

    ;; Highlight occurrences of search term while find bar is open.
    (let [find-case-sensitive-setter (make-property-change-setter view-node :find-case-sensitive?)
          find-whole-word-setter (make-property-change-setter view-node :find-whole-word?)
          font-size-setter (make-property-change-setter view-node :font-size)
          highlighted-find-term-setter (make-property-change-setter view-node :highlighted-find-term)
          visible-indentation-guides-setter (make-property-change-setter view-node :visible-indentation-guides?)
          visible-minimap-setter (make-property-change-setter view-node :visible-minimap?)
          visible-whitespace-setter (make-property-change-setter view-node :visible-whitespace?)]
      (.addListener find-case-sensitive-property find-case-sensitive-setter)
      (.addListener find-whole-word-property find-whole-word-setter)
      (.addListener font-size-property font-size-setter)
      (.addListener highlighted-find-term-property highlighted-find-term-setter)
      (.addListener visible-indentation-guides-property visible-indentation-guides-setter)
      (.addListener visible-minimap-property visible-minimap-setter)
      (.addListener visible-whitespace-property visible-whitespace-setter)

      ;; Remove callbacks when our tab is closed.
      (ui/on-closed! tab (fn [_]
                           (ui/timer-stop! repainter)
                           (dispose-goto-line-bar! goto-line-bar)
                           (dispose-find-bar! find-bar)
                           (dispose-replace-bar! replace-bar)
                           (.removeListener find-case-sensitive-property find-case-sensitive-setter)
                           (.removeListener find-whole-word-property find-whole-word-setter)
                           (.removeListener font-size-property font-size-setter)
                           (.removeListener highlighted-find-term-property highlighted-find-term-setter)
                           (.removeListener visible-indentation-guides-property visible-indentation-guides-setter)
                           (.removeListener visible-minimap-property visible-minimap-setter)
                           (.removeListener visible-whitespace-property visible-whitespace-setter))))

    ;; Start repaint timer.
    (ui/timer-start! repainter)
    view-node))

(defn- focus-view! [view-node {:keys [line]}]
  (.requestFocus ^Node (g/node-value view-node :canvas))
  (when-some [row (some-> ^double line dec)]
    (set-properties! view-node :navigation
                     (data/select-and-frame (get-property view-node :lines)
                                            (get-property view-node :layout)
                                            (data/Cursor->CursorRange (data/->Cursor row 0))))))

(defn register-view-types [workspace]
  (workspace/register-view-type workspace
                                :id :new-code
                                :label "Code"
                                :make-view-fn (fn [graph parent resource-node opts] (make-view! graph parent resource-node opts))
                                :focus-fn (fn [view-node opts] (focus-view! view-node opts))
                                :text-selection-fn non-empty-single-selection-text))<|MERGE_RESOLUTION|>--- conflicted
+++ resolved
@@ -612,14 +612,9 @@
         selection-occurrence-outline-color (color-lookup color-scheme "editor.selection.occurrence.outline")
         tab-trigger-word-outline-color (color-lookup color-scheme "editor.tab.trigger.word.outline")
         find-term-occurrence-color (color-lookup color-scheme "editor.find.term.occurrence")
-<<<<<<< HEAD
-        matching-brace-outline-color (color-lookup color-scheme "editor.matching.brace.outline")
         execution-marker-current-row-color (color-lookup color-scheme "editor.execution-marker.current")
         execution-marker-frame-row-color (color-lookup color-scheme "editor.execution-marker.frame")
-=======
-        gutter-breakpoint-color (color-lookup color-scheme "editor.gutter.breakpoint")
         matching-brace-color (color-lookup color-scheme "editor.matching.brace")
->>>>>>> 67e13ceb
         active-tab-trigger-scope-ids (into #{}
                                            (keep (fn [tab-trigger-scope-region]
                                                    (when (some #(data/cursor-range-contains? tab-trigger-scope-region (data/CursorRange->Cursor %))
@@ -630,13 +625,7 @@
       (concat
         (map (partial cursor-range-draw-info :range selection-background-color background-color)
              visible-cursor-ranges)
-<<<<<<< HEAD
-        (map (partial cursor-range-draw-info :range nil matching-brace-outline-color)
-=======
-        (map (partial cursor-range-draw-info :range nil gutter-breakpoint-color)
-             (visible-regions-by-type :breakpoint))
         (map (partial cursor-range-draw-info :underline nil matching-brace-color)
->>>>>>> 67e13ceb
              visible-matching-braces)
         (map (partial make-execution-marker-draw-info execution-marker-current-row-color execution-marker-frame-row-color)
              execution-markers)
@@ -2131,16 +2120,10 @@
                                              :suggestions-list-view suggestions-list-view
                                              :suggestions-popup suggestions-popup
                                              :undo-grouping-info undo-grouping-info
-<<<<<<< HEAD
-                                             :visible-indentation-guides? true
-                                             :visible-minimap? true
-                                             :visible-whitespace? true)
-                               (:app-view opts))
-=======
                                              :visible-indentation-guides? (.getValue visible-indentation-guides-property)
                                              :visible-minimap? (.getValue visible-minimap-property)
-                                             :visible-whitespace? (.getValue visible-whitespace-property)))
->>>>>>> 67e13ceb
+                                             :visible-whitespace? (.getValue visible-whitespace-property))
+                               (:app-view opts))
         goto-line-bar (setup-goto-line-bar! (ui/load-fxml "goto-line.fxml") view-node)
         find-bar (setup-find-bar! (ui/load-fxml "find.fxml") view-node)
         replace-bar (setup-replace-bar! (ui/load-fxml "replace.fxml") view-node)
