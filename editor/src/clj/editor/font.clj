--- conflicted
+++ resolved
@@ -37,9 +37,6 @@
 
 (set! *warn-on-reflection* true)
 
-<<<<<<< HEAD
-(def font-file-extensions ["ttf" "otf" "fnt"])
-=======
 (defn- bool->int [val]
   (when (some? val) (if val 1 0)))
 
@@ -50,8 +47,7 @@
 (def ^:private layer-mask-outline 0x2)
 (def ^:private layer-mask-shadow 0x4)
 
-(def ^:private font-file-extensions ["ttf" "otf" "fnt"])
->>>>>>> 1536fc5a
+(def font-file-extensions ["ttf" "otf" "fnt"])
 (def ^:private font-icon "icons/32/Icons_28-AT-Font.png")
 (def ^:private resource-fields #{:font :material})
 
