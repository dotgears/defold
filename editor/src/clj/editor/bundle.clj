--- conflicted
+++ resolved
@@ -63,13 +63,8 @@
 
     ;; copy icons
     (doseq [icon ["ios_icon_57.png", "ios_icon_114.png", "ios_icon_72.png", "ios_icon_144.png"]]
-<<<<<<< HEAD
-      (with-open [input-stream (io/input-stream (io/resource (str "icons/ios/" icon)))]
-        (io/copy input-stream (io/file app-dir icon))))
-=======
       (with-open [icon-stream (io/input-stream (io/resource (str "icons/ios/" icon)))]
         (io/copy icon-stream (io/file app-dir icon))))
->>>>>>> e0d5e364
 
     (fs/copy-file! (io/file profile) (io/file app-dir "embedded.mobileprovision"))
     (fs/copy-file! (io/file exe) (io/file app-dir "dmengine"))
