#!/usr/bin/env python
# Copyright 2020 The Defold Foundation
# Licensed under the Defold License version 1.0 (the "License"); you may not use
# this file except in compliance with the License.
#
# You may obtain a copy of the License, together with FAQs at
# https://www.defold.com/license
#
# Unless required by applicable law or agreed to in writing, software distributed
# under the License is distributed on an "AS IS" BASIS, WITHOUT WARRANTIES OR
# CONDITIONS OF ANY KIND, either express or implied. See the License for the
# specific language governing permissions and limitations under the License.



import os
import os.path as path
import stat
import sys
import optparse
import re
import shutil
import subprocess
import tarfile
import zipfile
import ConfigParser
import datetime
import imp
import fnmatch

# If you update java version, don't forget to update it here too:
# - /editor/bundle-resources/config at "launcher.jdk" key
# - /scripts/build.py smoke_test, `java` variable
# - /editor/src/clj/editor/updater.clj, `protected-dirs` let binding
java_version = '11.0.1'

platform_to_java = {'x86_64-linux': 'linux-x64',
                    'x86_64-darwin': 'osx-x64',
                    'x86_64-win32': 'windows-x64'}

python_platform_to_java = {'linux2': 'linux-x64',
                           'win32': 'windows-x64',
                           'darwin': 'osx-x64'}

def log(msg):
    print(msg)
    sys.stdout.flush()
    sys.stderr.flush()

def mkdirs(path):
    if not os.path.exists(path):
        os.makedirs(path)

def extract(file, path, is_mac):
    print('Extracting %s to %s' % (file, path))

    if is_mac:
        # We use the system tar command for macOSX because tar (and
        # others) on macOS has special handling of ._ files that
        # contain additional HFS+ attributes. See for example:
        # http://superuser.com/questions/61185/why-do-i-get-files-like-foo-in-my-tarball-on-os-x
        exec_command(['tar', '-C', path, '-xzf', file])
    else:
        tf = tarfile.TarFile.open(file, 'r:gz')
        tf.extractall(path)
        tf.close()

modules = {}

def download(url):
    if not modules.has_key('http_cache'):
        modules['http_cache'] = imp.load_source('http_cache', os.path.join('..', 'build_tools', 'http_cache.py'))
    log('Downloading %s' % (url))
    path = modules['http_cache'].download(url, lambda count, total: log('Downloading %s %.2f%%' % (url, 100 * count / float(total))))
    if not path:
        log('Downloading %s failed' % (url))
    return path

def exec_command(args):
    print('[EXEC] %s' % args)
    process = subprocess.Popen(args, stdout = subprocess.PIPE, stderr = subprocess.STDOUT, shell = False)

    output = ''
    while True:
        line = process.stdout.readline()
        if line != '':
            output += line
            print(line.rstrip())
            sys.stdout.flush()
            sys.stderr.flush()
        else:
            break

    if process.wait() != 0:
        sys.exit(process.returncode)

    return output

def ziptree(path, outfile, directory = None):
    # Directory is similar to -C in tar

    zip = zipfile.ZipFile(outfile, 'w')
    for root, dirs, files in os.walk(path):
        for f in files:
            p = os.path.join(root, f)
            an = p
            if directory:
                an = os.path.relpath(p, directory)
            zip.write(p, an)

    zip.close()
    return outfile

def git_sha1_from_version_file():
    """ Gets the version number and checks if that tag exists """
    with open('../VERSION', 'r') as version_file:
        version = version_file.read().strip()

    process = subprocess.Popen(['git', 'rev-list', '-n', '1', version], stdout = subprocess.PIPE)
    out, err = process.communicate()
    if process.returncode != 0:
        return None
    return out.strip()

def git_sha1(ref = 'HEAD'):
    process = subprocess.Popen(['git', 'rev-parse', ref], stdout = subprocess.PIPE)
    out, err = process.communicate()
    if process.returncode != 0:
        sys.exit("Unable to find git sha from ref: %s" % (ref))
    return out.strip()

def remove_readonly_retry(function, path, excinfo):
    try:
        os.chmod(path, stat.S_IWRITE)
        function(path)
    except Exception as e:
        print("Failed to remove %s, error %s" % (path, e))

def rmtree(path):
    if os.path.exists(path):
        shutil.rmtree(path, onerror=remove_readonly_retry)

def mac_certificate(codesigning_identity):
    if exec_command(['security', 'find-identity', '-p', 'codesigning', '-v']).find(codesigning_identity) >= 0:
        return codesigning_identity
    else:
        return None

def sign_files(platform, options, dir):
    if options.skip_codesign:
        return
    if 'win32' in platform:
        certificate = options.windows_cert
        certificate_pass = options.windows_cert_pass
        if certificate == None:
            print("No codesigning certificate specified")
            sys.exit(1)

        exec_command([
            'SignTool',
            'sign',
            '/fd', 'sha256',
            '/a',
            '/f', certificate,
            '/p', certificate_pass,
            '/tr', 'http://timestamp.comodoca.com',
            dir])
    elif 'darwin' in platform:
        codesigning_identity = options.codesigning_identity
        certificate = mac_certificate(codesigning_identity)
        if certificate == None:
            print("Codesigning certificate not found for signing identity %s" % (codesigning_identity))
            sys.exit(1)

        exec_command([
            'codesign',
            '--deep',
            '--force',
            '--options', 'runtime',
            '--entitlements', './scripts/entitlements.plist',
            '-s', certificate,
            dir])

def launcher_path(options, platform, exe_suffix):
    if options.launcher:
        return options.launcher
    elif options.engine_sha1:
        launcher_version = options.engine_sha1
        launcher_url = 'https://d.defold.com/archive/%s/engine/%s/launcher%s' % (launcher_version, platform, exe_suffix)
        launcher = download(launcher_url)
        if not launcher:
            print('Failed to download launcher', launcher_url)
            sys.exit(5)
        return launcher
    else:
        return path.join(os.environ['DYNAMO_HOME'], "bin", platform, "launcher%s" % exe_suffix)


def full_jdk_url(jdk_platform):
    return 'https://s3-eu-west-1.amazonaws.com/defold-packages/openjdk-%s_%s_bin.tar.gz' % (java_version, jdk_platform)


def download_build_jdk():
    print('Downloading build jdk')
    rmtree('build/jdk')
    is_mac = sys.platform == 'darwin'
    jdk_url = full_jdk_url(python_platform_to_java[sys.platform])
    jdk = download(jdk_url)
    if not jdk:
        print('Failed to download build jdk %s' % jdk_url)
        sys.exit(5)
    mkdirs('build/jdk')
    extract(jdk, 'build/jdk', is_mac)
    if is_mac:
        return 'build/jdk/jdk-%s.jdk/Contents/Home' % java_version
    else:
        return 'build/jdk/jdk-%s' % java_version



def check_reflections(java_cmd_env):
    reflection_prefix = 'Reflection warning, ' # final space important
    included_reflections = ['editor/', 'util/'] # [] = include all
    ignored_reflections = []

    # lein check puts reflection warnings on stderr, redirect to stdout to capture all output
    output = exec_command(['env', java_cmd_env, 'bash', './scripts/lein', 'with-profile', '+headless', 'check-and-exit'])
    lines = output.splitlines()
    reflection_lines = (line for line in lines if re.match(reflection_prefix, line))
    reflections = (re.match('(' + reflection_prefix + ')(.*)', line).group(2) for line in reflection_lines)
    filtered_reflections = reflections if not included_reflections else (line for line in reflections if any((re.match(include, line) for include in included_reflections)))
    failures = list(line for line in filtered_reflections if not any((re.match(ignored, line) for ignored in ignored_reflections)))

    if failures:
        for failure in failures:
            print(failure)
        exit(1)


def build(options):
    build_jdk = download_build_jdk()
    java_cmd_env = 'JAVA_CMD=%s/bin/java' % build_jdk

    print('Building editor')

    init_command = ['env', java_cmd_env, 'bash', './scripts/lein', 'with-profile', '+release', 'init']
    if options.engine_sha1:
        init_command += [options.engine_sha1]

    exec_command(init_command)

    build_ns_batches_command = ['env', java_cmd_env, 'bash', './scripts/lein', 'with-profile', '+release', 'build-ns-batches']
    exec_command(build_ns_batches_command)

    check_reflections(java_cmd_env)

    if options.skip_tests:
        print('Skipping tests')
    else:
        exec_command(['env', java_cmd_env, 'bash', './scripts/lein', 'test'])

    exec_command(['env', java_cmd_env, 'bash', './scripts/lein', 'with-profile', '+release', 'uberjar'])


<<<<<<< HEAD
BUNDLE_FOLDER = 'release'#'target/editor'
=======
def get_exe_suffix(platform):
    return ".exe" if 'win32' in platform else ""

>>>>>>> 1673e266

def create_bundle(options):
    jar_file = 'target/defold-editor-2.0.0-SNAPSHOT-standalone.jar'
    build_jdk = download_build_jdk()

    mkdirs(BUNDLE_FOLDER)
    for platform in options.target_platform:
        print("Creating bundle for platform %s" % platform)
        rmtree('tmp')

        jdk_url = full_jdk_url(platform_to_java[platform])
        jdk = download(jdk_url)
        if not jdk:
            print('Failed to download %s' % jdk_url)
            sys.exit(5)

        tmp_dir = "tmp"

        if 'darwin' in platform:
            resources_dir = os.path.join(tmp_dir, 'Defold.app/Contents/Resources')
            packages_dir = os.path.join(tmp_dir, 'Defold.app/Contents/Resources/packages')
            bundle_dir = os.path.join(tmp_dir, 'Defold.app')
            exe_dir = os.path.join(tmp_dir, 'Defold.app/Contents/MacOS')
            icon = 'logo.icns'
            is_mac = True
        else:
            resources_dir = os.path.join(tmp_dir, 'Defold')
            packages_dir = os.path.join(tmp_dir, 'Defold/packages')
            bundle_dir = os.path.join(tmp_dir, 'Defold')
            exe_dir = os.path.join(tmp_dir, 'Defold')
            icon = None
            is_mac = False

        mkdirs(tmp_dir)
        mkdirs(bundle_dir)
        mkdirs(exe_dir)
        mkdirs(resources_dir)
        mkdirs(packages_dir)

        if is_mac:
            shutil.copy('bundle-resources/Info.plist', '%s/Contents' % bundle_dir)
        if icon:
            shutil.copy('bundle-resources/%s' % icon, resources_dir)

        # creating editor config file
        config = ConfigParser.ConfigParser()
        config.read('bundle-resources/config')
        config.set('build', 'editor_sha1', options.editor_sha1)
        config.set('build', 'engine_sha1', options.engine_sha1)
        config.set('build', 'version', options.version)
        config.set('build', 'time', datetime.datetime.now().isoformat())

        if options.channel:
            config.set('build', 'channel', options.channel)

        with open('%s/config' % resources_dir, 'wb') as f:
            config.write(f)

        shutil.copy(jar_file, '%s/defold-%s.jar' % (packages_dir, options.editor_sha1))

        # copy editor executable (the launcher)
        launcher = launcher_path(options, platform, get_exe_suffix(platform))
        defold_exe = '%s/Defold%s' % (exe_dir, get_exe_suffix(platform))
        shutil.copy(launcher, defold_exe)
        if not 'win32' in platform:
            exec_command(['chmod', '+x', defold_exe])

        extract(jdk, tmp_dir, is_mac)

        if is_mac:
            platform_jdk = 'tmp/jdk-%s.jdk/Contents/Home' % java_version
        else:
            platform_jdk = 'tmp/jdk-%s' % java_version

        exec_command(['%s/bin/jlink' % build_jdk,
                      '@jlink-options',
                      '--module-path=%s/jmods' % platform_jdk,
                      '--output=%s/jdk%s' % (packages_dir, java_version)])

        # create final zip file
        zipfile = BUNDLE_FOLDER + '/Defold-%s.zip' % platform
        if os.path.exists(zipfile):
            os.remove(zipfile)

        print("Creating '%s' bundle from '%s'" % (zipfile, bundle_dir))
        ziptree(bundle_dir, zipfile, tmp_dir)


def sign(options):
    for platform in options.target_platform:
        # check that we have an editor bundle to sign
        if 'win32' in platform:
            bundle_file = os.path.join(options.bundle_dir, "Defold-x86_64-win32.zip")
        elif 'darwin' in platform:
            bundle_file = os.path.join(options.bundle_dir, "Defold-x86_64-darwin.zip")
        else:
            print("No signing support for platform %s" % platform)
            continue

        if not os.path.exists(bundle_file):
            print('Editor bundle %s does not exist' % bundle_file)
            exec_command(['ls', '-la', options.bundle_dir])
            sys.exit(1)

        # setup
        sign_dir = os.path.join("build", "sign")
        rmtree(sign_dir)
        mkdirs(sign_dir)

        # unzip
        exec_command(['unzip', bundle_file, '-d', sign_dir])

        # sign files
        if 'darwin' in platform:
            # we need to sign the binaries in Resources folder manually as codesign of
            # the *.app will not process files in Resources
            jdk_path = os.path.join(sign_dir, "Defold.app", "Contents", "Resources", "packages", "jdk11.0.1")
            for exe in find_files(os.path.join(jdk_path, "bin"), "*"):
                sign_files('darwin', options, exe)
            for lib in find_files(os.path.join(jdk_path, "lib"), "*.dylib"):
                sign_files('darwin', options, lib)
            sign_files('darwin', options, os.path.join(jdk_path, "lib", "jspawnhelper"))
            sign_files('darwin', options, os.path.join(sign_dir, "Defold.app"))
        elif 'win32' in platform:
            sign_files('win32', options,  os.path.join(sign_dir, "Defold.exe"))

        # create editor bundle with signed files
        os.remove(bundle_file)
        ziptree(sign_dir, bundle_file, sign_dir)
        rmtree(sign_dir)



def find_files(root_dir, file_pattern):
    matches = []
    for root, dirnames, filenames in os.walk(root_dir):
        for filename in filenames:
            fullname = os.path.join(root, filename)
            if fnmatch.fnmatch(filename, file_pattern):
                matches.append(fullname)
    return matches

def create_dmg(options):
    print("Creating .dmg from file in '%s'" % options.bundle_dir)

    # check that we have an editor bundle to create a dmg from
    bundle_file = os.path.join(options.bundle_dir, "Defold-x86_64-darwin.zip")
    if not os.path.exists(bundle_file):
        print('Editor bundle %s does not exist' % bundle_file)
        exec_command(['ls', '-la', options.bundle_dir])
        sys.exit(1)

    # setup
    dmg_dir = os.path.join("build", "dmg")
    rmtree(dmg_dir)
    mkdirs(dmg_dir)

    # unzip (.zip -> .app)
    exec_command(['unzip', bundle_file, '-d', dmg_dir])

    # create additional files for the .dmg
    shutil.copy('bundle-resources/dmg_ds_store', '%s/.DS_Store' % dmg_dir)
    shutil.copytree('bundle-resources/dmg_background', '%s/.background' % dmg_dir)
    exec_command(['ln', '-sf', '/Applications', '%s/Applications' % dmg_dir])

    # create dmg
    dmg_file = os.path.join(options.bundle_dir, "Defold-x86_64-darwin.dmg")
    if os.path.exists(dmg_file):
        os.remove(dmg_file)
    exec_command(['hdiutil', 'create', '-fs', 'JHFS+', '-volname', 'Defold', '-srcfolder', dmg_dir, dmg_file])

    # sign the dmg
    if not options.skip_codesign:
        certificate = mac_certificate(options.codesigning_identity)
        if certificate == None:
            error("Codesigning certificate not found for signing identity %s" % (options.codesigning_identity))
            sys.exit(1)

        exec_command(['codesign', '-s', certificate, dmg_file])


def create_installer(options):
    print("Creating installers")
    for platform in options.target_platform:
        if platform == "x86_64-darwin":
            print("Creating installer for platform %s" % platform)
            create_dmg(options)
        else:
            print("Ignoring platform %s" % platform)


if __name__ == '__main__':
    usage = '''%prog [options] command(s)

Commands:
  build                 Build editor
  bundle                Create editor bundle (zip) from built files
  sign                  Sign editor bundle (zip)
  installer             Create editor installer from bundle (zip)'''

    parser = optparse.OptionParser(usage)

    parser.add_option('--platform', dest='target_platform',
                      default = None,
                      action = 'append',
                      choices = ['x86_64-linux', 'x86_64-darwin', 'x86_64-win32'],
                      help = 'Target platform to create editor bundle for. Specify multiple times for multiple platforms')

    parser.add_option('--version', dest='version',
                      default = None,
                      help = 'Version to set in editor config when creating the bundle')

    parser.add_option('--channel', dest='channel',
                      default = None,
                      help = 'Channel to set in editor config when creating the bundle')

    parser.add_option('--engine-artifacts', dest='engine_artifacts',
                      default = 'auto',
                      help = "Which engine artifacts to use when building. Can be 'auto', 'dynamo-home', 'archived', 'archived-stable' or a sha1.")

    parser.add_option('--launcher', dest='launcher',
                      default = None,
                      help = 'Specific local launcher to use when creating the bundle. Useful when testing.')

    parser.add_option('--skip-tests', dest='skip_tests',
                      action = 'store_true',
                      default = False,
                      help = 'Skip tests when building')

    parser.add_option('--skip-codesign', dest='skip_codesign',
                      action = 'store_true',
                      default = False,
                      help = 'Skip code signing when bundling')

    parser.add_option('--codesigning-identity', dest='codesigning_identity',
                      default = 'Developer ID Application: Stiftelsen Defold Foundation (26PW6SVA7H)',
                      help = 'Codesigning identity for macOS')

    parser.add_option('--windows-cert', dest='windows_cert',
                      default = None,
                      help = 'Path to Windows certificate (pfx)')

    parser.add_option('--windows-cert-pass', dest='windows_cert_pass',
                      default = None,
                      help = 'Windows certificate password')

    parser.add_option('--bundle-dir', dest='bundle_dir',
                      default = "/release",
                      help = 'Path to directory containing editor bundles')

    options, commands = parser.parse_args()

    if (("bundle" in commands) or ("installer" in commands) or ("sign" in commands)) and not options.target_platform:
        parser.error('No platform specified')

    if "bundle" in commands and not options.version:
        parser.error('No version specified')

    options.editor_sha1 = git_sha1('HEAD')

    if options.engine_artifacts == 'auto':
        # If the VERSION file contains a version for which a tag
        # exists, then we're on a branch that uses a stable engine
        # (ie. editor-dev or branch based on editor-dev), so use that.
        # Otherwise use archived artifacts for HEAD.
        options.engine_sha1 = git_sha1_from_version_file() or git_sha1('HEAD')
    elif options.engine_artifacts == 'dynamo-home':
        options.engine_sha1 = None
    elif options.engine_artifacts == 'archived':
        options.engine_sha1 = git_sha1('HEAD')
    elif options.engine_artifacts == 'archived-stable':
        options.engine_sha1 = git_sha1_from_version_file()
        if not options.engine_sha1:
            sys.exit("Unable to find git sha from VERSION file")
    else:
        options.engine_sha1 = options.engine_artifacts

    print('Resolved engine_artifacts=%s to sha1=%s' % (options.engine_artifacts, options.engine_sha1))

    for command in commands:
        if command == "build":
            build(options)
        elif command == "sign":
            sign(options)
        elif command == "bundle":
            create_bundle(options)
        elif command == "installer":
            create_installer(options)<|MERGE_RESOLUTION|>--- conflicted
+++ resolved
@@ -262,13 +262,11 @@
     exec_command(['env', java_cmd_env, 'bash', './scripts/lein', 'with-profile', '+release', 'uberjar'])
 
 
-<<<<<<< HEAD
 BUNDLE_FOLDER = 'release'#'target/editor'
-=======
+
 def get_exe_suffix(platform):
     return ".exe" if 'win32' in platform else ""
 
->>>>>>> 1673e266
 
 def create_bundle(options):
     jar_file = 'target/defold-editor-2.0.0-SNAPSHOT-standalone.jar'
