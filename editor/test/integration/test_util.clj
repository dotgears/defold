(ns integration.test-util
  (:require [dynamo.graph :as g]
            [editor.atlas :as atlas]
            [editor.collection :as collection]
            [editor.cubemap :as cubemap]
            [editor.game-object :as game-object]
            [editor.game-project :as game-project]
            [editor.image :as image]
            [editor.platformer :as platformer]
            [editor.project :as project]
            [editor.scene :as scene]
            [editor.scene-selection :as scene-selection]
            [editor.sprite :as sprite]
            [editor.switcher :as switcher]
            [editor.font :as font]
            [editor.protobuf-types :as protobuf-types]
            [editor.script :as script]
            [editor.workspace :as workspace]
            [editor.gl.shader :as shader]
            [editor.tile-source :as tile-source]
            [editor.sound :as sound]
            [editor.spine :as spine]
            [editor.particlefx :as particlefx]
            [editor.gui :as gui]
            [editor.json :as json]
            [editor.mesh :as mesh]
            [editor.material :as material])
  (:import [java.io File]
           [javax.imageio ImageIO]))

(def project-path "resources/test_project")

(defn setup-workspace!
  ([graph]
    (setup-workspace! graph project-path))
  ([graph project-path]
    (let [workspace (workspace/make-workspace graph project-path)]
      (g/transact
        (concat
          (scene/register-view-types workspace)))
      (g/transact
       (concat
        (collection/register-resource-types workspace)
        (font/register-resource-types workspace)
        (game-object/register-resource-types workspace)
        (game-project/register-resource-types workspace)
        (cubemap/register-resource-types workspace)
        (image/register-resource-types workspace)
        (atlas/register-resource-types workspace)
        (platformer/register-resource-types workspace)
        (protobuf-types/register-resource-types workspace)
        (switcher/register-resource-types workspace)
        (sprite/register-resource-types workspace)
        (script/register-resource-types workspace)
        (shader/register-resource-types workspace)
        (tile-source/register-resource-types workspace)
        (sound/register-resource-types workspace)
        (spine/register-resource-types workspace)
        (json/register-resource-types workspace)
        (mesh/register-resource-types workspace)
        (particlefx/register-resource-types workspace)
<<<<<<< HEAD
        (gui/register-resource-types workspace)))
=======
        (gui/register-resource-types workspace)
        (material/register-resource-types workspace)))
>>>>>>> 1c466311
      workspace)))

(defn setup-project!
  [workspace]
  (let [proj-graph (g/make-graph! :history true :volatility 1)
        project (project/make-project proj-graph workspace)
        project (project/load-project project)]
    (g/reset-undo! proj-graph)
    project))

(defn resource-node [project path]
  (let [workspace (g/node-value project :workspace)]
    (project/get-resource-node project (workspace/file-resource workspace path))))

(defn empty-selection? [project]
  (let [sel (g/node-value project :selected-node-ids)]
    (empty? sel)))

(defn selected? [project tgt-node-id]
  (let [sel (g/node-value project :selected-node-ids)]
    (not (nil? (some #{tgt-node-id} sel)))))

(g/defnode DummyAppView
  (property active-tool g/Keyword))

(defn setup-app-view! []
  (let [view-graph (g/make-graph! :history false :volatility 2)
        app-view (first (g/tx-nodes-added (g/transact (g/make-node view-graph DummyAppView :active-tool :move))))]
    app-view))

(defn set-active-tool! [app-view tool]
  (g/transact (g/set-property app-view :active-tool tool)))

(defn open-scene-view! [project app-view resource-node width height]
  (let [view-graph (g/make-graph! :history false :volatility 2)]
    (scene/make-preview view-graph resource-node {:app-view app-view :project project} width height)))

(defn- fake-input!
  ([view type x y]
    (fake-input! view type x y []))
  ([view type x y modifiers]
    (let [pos [x y 0.0]]
      (g/transact (g/set-property view :picking-rect (scene/calc-picking-rect pos pos))))
    (let [handlers  (g/sources-of view :input-handlers)
          user-data (g/node-value view :selected-tool-renderables)
          action    (reduce #(assoc %1 %2 true) {:type type :x x :y y} modifiers)
          action    (scene/augment-action view action)]
      (doseq [[node-id label] handlers]
        (let [handler-fn (g/node-value node-id label)]
          (handler-fn node-id action user-data))))))

(defn mouse-press!
  ([view x y]
    (fake-input! view :mouse-pressed x y))
  ([view x y modifiers]
    (fake-input! view :mouse-pressed x y modifiers)))

(defn mouse-move! [view x y]
  (fake-input! view :mouse-moved x y))

(defn mouse-release! [view x y]
  (fake-input! view :mouse-released x y))

(defn mouse-click!
  ([view x y]
    (mouse-click! view x y []))
  ([view x y modifiers]
    (mouse-press! view x y modifiers)
    (mouse-release! view x y)))

(defn mouse-drag! [view x0 y0 x1 y1]
  (mouse-press! view x0 y0)
  (mouse-move! view x1 y1)
  (mouse-release! view x1 y1))

(defn dump-frame! [view path]
  (let [image (g/node-value view :frame)]
    (let [file (File. path)]
      (ImageIO/write image "png" file))))<|MERGE_RESOLUTION|>--- conflicted
+++ resolved
@@ -59,12 +59,8 @@
         (json/register-resource-types workspace)
         (mesh/register-resource-types workspace)
         (particlefx/register-resource-types workspace)
-<<<<<<< HEAD
-        (gui/register-resource-types workspace)))
-=======
         (gui/register-resource-types workspace)
         (material/register-resource-types workspace)))
->>>>>>> 1c466311
       workspace)))
 
 (defn setup-project!
