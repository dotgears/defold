--- conflicted
+++ resolved
@@ -24,12 +24,8 @@
     void setFocus();
     void createControls(Composite parent);
     void refresh();
-<<<<<<< HEAD
     void setSimulating(boolean simulating);
-=======
-
     void setSelection(IStructuredSelection selection);
->>>>>>> 2d0a55ee
     void viewToWorld(int x, int y, Vector4d clickPos, Vector4d clickDir);
     double[] worldToView(Point3d point);
     Camera getCamera();
