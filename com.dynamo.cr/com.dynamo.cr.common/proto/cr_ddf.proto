--- conflicted
+++ resolved
@@ -59,14 +59,11 @@
 
     // signed engines
     required string signed_engine_root = 28;
-<<<<<<< HEAD
-=======
 
     // billing
     required string billing_shared_key = 29;
     required string billing_api_url = 30;
     required string billing_api_key = 31;
->>>>>>> 4687a2dc
 }
 
 message EMailTemplate
