#!/usr/bin/env python

import os, sys, shutil, zipfile, re, itertools, json
import optparse, subprocess, urllib, urlparse, tempfile
import imp
from datetime import datetime
from tarfile import TarFile
from os.path import join, dirname, basename, relpath, expanduser, normpath, abspath
from glob import glob
from threading import Thread, Event
from Queue import Queue

"""
Build utility for installing external packages, building engine, editor and cr
Run build.py --help for help
"""

PACKAGES_ALL="protobuf-2.3.0 waf-1.5.9 gtest-1.5.0 vectormathlibrary-r1649 nvidia-texture-tools-2.0.6 PIL-1.1.6 junit-4.6 protobuf-java-2.3.0 openal-1.1 maven-3.0.1 ant-1.9.3 vecmath vpx-v0.9.7-p1 asciidoc-8.6.7".split()
PACKAGES_HOST="protobuf-2.3.0 gtest-1.5.0 glut-3.7.6 cg-2.1 nvidia-texture-tools-2.0.6 PIL-1.1.6 openal-1.1 vpx-v0.9.7-p1 PVRTexLib-4.5".split()
PACKAGES_EGGS="protobuf-2.3.0-py2.5.egg pyglet-1.1.3-py2.5.egg gdata-2.0.6-py2.6.egg Jinja2-2.6-py2.6.egg".split()
PACKAGES_IOS="protobuf-2.3.0 gtest-1.5.0 facebook-3.5.3".split()
PACKAGES_DARWIN_64="protobuf-2.3.0 gtest-1.5.0 PVRTexLib-4.5".split()
PACKAGES_ANDROID="protobuf-2.3.0 gtest-1.5.0 facebook-3.7 android-support-v4 android-4.2.2 google-play-services-4.0.30".split()
PACKAGES_EMSCRIPTEN="gtest-1.5.0 protobuf-2.3.0".split()
PACKAGES_EMSCRIPTEN_SDK="emsdk-portable.tar.gz".split()
DEFOLD_PACKAGES_URL = "https://s3-eu-west-1.amazonaws.com/defold-packages"
NODE_MODULE_XHR2_URL = "%s/xhr2-0.1.0-common.tar.gz" % (DEFOLD_PACKAGES_URL)
NODE_MODULE_LIB_DIR = os.path.join("ext", "lib", "node_modules")
EMSCRIPTEN_VERSION_STR = "1.22.0"
# The linux tool does not yet support git tags, so we have to treat it as a special case for the moment.
EMSCRIPTEN_VERSION_STR_LINUX = "master"
EMSCRIPTEN_SDK_OSX = "sdk-{0}-64bit".format(EMSCRIPTEN_VERSION_STR)
EMSCRIPTEN_SDK_LINUX = "sdk-{0}-32bit".format(EMSCRIPTEN_VERSION_STR_LINUX)
EMSCRIPTEN_DIR = join('bin', 'emsdk_portable', 'emscripten', EMSCRIPTEN_VERSION_STR)
EMSCRIPTEN_DIR_LINUX = join('bin', 'emsdk_portable', 'emscripten', EMSCRIPTEN_VERSION_STR_LINUX)
PACKAGES_FLASH="gtest-1.5.0".split()
SHELL = os.environ.get('SHELL', 'bash')

def get_host_platform():
    return 'linux' if sys.platform == 'linux2' else sys.platform

class ThreadPool(object):
    def __init__(self, worker_count):
        self.workers = []
        self.work_queue = Queue()

        for i in range(worker_count):
            w = Thread(target = self.worker)
            w.setDaemon(True)
            w.start()
            self.workers.append(w)

    def worker(self):
        func, args, future = self.work_queue.get()
        while func:
            try:
                result = func(*args)
                future.result = result
            except Exception,e:
                future.result = e
            future.event.set()
            func, args, future = self.work_queue.get()

class Future(object):
    def __init__(self, pool, f, *args):
        self.result = None
        self.event = Event()
        pool.work_queue.put([f, args, self])

    def __call__(self):
        try:
            # In order to respond to ctrl+c wait with timeout...
            while not self.event.is_set():
                self.event.wait(0.1)
        except KeyboardInterrupt,e:
            sys.exit(0)

        if isinstance(self.result, Exception):
            raise self.result
        else:
            return self.result

class Configuration(object):
    def __init__(self, dynamo_home = None,
                 target_platform = None,
                 eclipse_home = None,
                 skip_tests = False,
                 skip_codesign = False,
                 disable_ccache = False,
                 no_colors = False,
                 archive_path = None,
                 set_version = None,
                 eclipse = False,
                 branch = None,
                 channel = None,
                 eclipse_version = None,
                 waf_options = []):

        if sys.platform == 'win32':
            home = os.environ['USERPROFILE']
        else:
            home = os.environ['HOME']

        self.dynamo_home = dynamo_home if dynamo_home else join(os.getcwd(), 'tmp', 'dynamo_home')
        self.ext = join(self.dynamo_home, 'ext')
        self.defold = normpath(join(dirname(abspath(__file__)), '..'))
        self.eclipse_home = eclipse_home if eclipse_home else join(home, 'eclipse')
        self.defold_root = os.getcwd()
        self.host = get_host_platform()
        self.target_platform = target_platform

        # Like this, since we cannot guarantee that PYTHONPATH has been set up to include BuildUtility yet.
        # N.B. If we upgrade to move recent versions of python, then the method of module loading should also change.
        build_utility_module = imp.load_source('BuildUtility', os.path.join(self.defold, 'build_tools', 'BuildUtility.py'))
        self.build_utility = build_utility_module.BuildUtility(self.target_platform, self.host, self.dynamo_home)

        self.skip_tests = skip_tests
        self.skip_codesign = skip_codesign
        self.disable_ccache = disable_ccache
        self.no_colors = no_colors
        self.archive_path = archive_path
        self.set_version = set_version
        self.eclipse = eclipse
        self.branch = branch
        self.channel = channel
        self.eclipse_version = eclipse_version
        self.waf_options = waf_options

        self.thread_pool = None
        self.s3buckets = {}
        self.futures = []

        with open('VERSION', 'r') as f:
            self.version = f.readlines()[0].strip()

        self._create_common_dirs()

    def __del__(self):
        if len(self.futures) > 0:
            print('ERROR: Pending futures (%d)' % len(self.futures))
            os._exit(5)

    def _create_common_dirs(self):
        for p in ['ext/lib/python', 'share', 'lib/js-web/js']:
            self._mkdirs(join(self.dynamo_home, p))

    def _mkdirs(self, path):
        if not os.path.exists(path):
            os.makedirs(path)

    def _log(self, msg):
        print msg
        sys.stdout.flush()
        sys.stderr.flush()

    def distclean(self):
        shutil.rmtree(self.dynamo_home)
        # Recreate dirs
        self._create_common_dirs()

    def _extract_tgz(self, file, path):
        self._log('Extracting %s to %s' % (file, path))
        version = sys.version_info
        # Avoid a bug in python 2.7 (fixed in 2.7.2) related to not being able to remove symlinks: http://bugs.python.org/issue10761
        if self.host == 'linux' and version[0] == 2 and version[1] == 7 and version[2] < 2:
            self.exec_env_command(['tar', 'xfz', file], cwd = path)
        else:
            tf = TarFile.open(file, 'r:gz')
            tf.extractall(path)
            tf.close()

    def _extract_zip(self, file, path):
        self._log('Extracting %s to %s' % (file, path))
        zf = zipfile.ZipFile(file, 'r')
        zf.extractall(path)
        zf.close()

    def _extract(self, file, path):
        if os.path.splitext(file)[1] == '.zip':
            self._extract_zip(file, path)
        else:
            self._extract_tgz(file, path)

    def _copy(self, src, dst):
        self._log('Copying %s -> %s' % (src, dst))
        shutil.copy(src, dst)

    def _download(self, url, use_cache = True):
        name = basename(urlparse.urlparse(url).path)
        path = expanduser('~/.dcache/%s' % name)
        if use_cache and os.path.exists(path):
            return path

        if not os.path.exists(dirname(path)):
            os.makedirs(dirname(path), 0755)

        tmp = path + '_tmp'
        with open(tmp, 'wb') as f:
            self._log('Downloading %s %d%%' % (name, 0))
            x = urllib.urlopen(url)
            file_len = int(x.headers.get('Content-Length', 0))
            buf = x.read(1024 * 1024)
            n = 0
            while buf:
                n += len(buf)
                self._log('Downloading %s %d%%' % (name, 100 * n / file_len))
                f.write(buf)
                buf = x.read(1024 * 1024)

        if os.path.exists(path): os.unlink(path)
        os.rename(tmp, path)
        return path

    def _install_go(self):
        urls = {'darwin' : 'http://go.googlecode.com/files/go1.1.darwin-amd64.tar.gz',
                'linux' : 'http://go.googlecode.com/files/go1.1.linux-386.tar.gz',
                'win32' : 'http://go.googlecode.com/files/go1.1.windows-386.zip'}
        url = urls[self.host]
        path = self._download(url)
        self._extract(path, self.ext)

    def install_ext(self):
        def make_path(platform):
            return join(self.defold_root, 'packages', p) + '-%s.tar.gz' % platform

        self._install_go()

        for p in PACKAGES_ALL:
            self._extract_tgz(make_path('common'), self.ext)

        for p in PACKAGES_HOST:
            self._extract_tgz(make_path(self.host), self.ext)

        for p in PACKAGES_IOS:
            self._extract_tgz(make_path('armv7-darwin'), self.ext)

        if self.host == 'darwin':
            for p in PACKAGES_DARWIN_64:
                self._extract_tgz(make_path('x86_64-darwin'), self.ext)

        for p in PACKAGES_ANDROID:
            self._extract_tgz(make_path('armv7-android'), self.ext)

        for p in PACKAGES_EMSCRIPTEN:
            self._extract_tgz(make_path('js-web'), self.ext)

        for p in PACKAGES_FLASH:
            self._extract_tgz(make_path('as3-web'), self.ext)

        for egg in glob(join(self.defold_root, 'packages', '*.egg')):
            self._log('Installing %s' % basename(egg))
            self.exec_env_command(['easy_install', '-q', '-d', join(self.ext, 'lib', 'python'), '-N', egg])

        for n in 'js-web-pre.js'.split():
            self._copy(join(self.defold_root, 'share', n), join(self.dynamo_home, 'share'))

        for n in 'js-web-pre-engine.js'.split():
            self._copy(join(self.defold_root, 'share', n), join(self.dynamo_home, 'share'))

        for n in itertools.chain(*[ glob('share/*%s' % ext) for ext in ['.mobileprovision', '.xcent', '.supp']]):
            self._copy(join(self.defold_root, n), join(self.dynamo_home, 'share'))

        node_modules_dir = os.path.join(self.dynamo_home, NODE_MODULE_LIB_DIR)
        self._mkdirs(node_modules_dir)
        xhr2_tarball = self._download(NODE_MODULE_XHR2_URL)
        self._extract_tgz(xhr2_tarball, node_modules_dir)

    def _form_ems_path(self):
        path = ''
        if self.host == 'linux':
            path = join(self.ext, EMSCRIPTEN_DIR_LINUX)
        else:
            path = join(self.ext, EMSCRIPTEN_DIR)
        return path

    def install_ems(self):
        url = '%s/emsdk-%s-%s.tar.gz' % (DEFOLD_PACKAGES_URL, EMSCRIPTEN_VERSION_STR, self.host)
        dlpath = self._download(url)
        self._extract(dlpath, self.ext)
        self.activate_ems()
        os.environ['EMSCRIPTEN'] = self._form_ems_path()

    def get_ems_sdk_name(self):
        sdk = EMSCRIPTEN_SDK_OSX
        if 'linux' == self.host:
            sdk = EMSCRIPTEN_SDK_LINUX
        return sdk;

    def get_ems_exe_path(self):
        return join(self.ext, 'bin', 'emsdk_portable', 'emsdk')

    def activate_ems(self):
        self.exec_env_command([self.get_ems_exe_path(), 'activate', self.get_ems_sdk_name()])

    def check_ems(self):
        home = os.path.expanduser('~')
        config = join(home, '.emscripten')
        err = False
        if not os.path.isfile(config):
            print 'No .emscripten file.'
            err = True
        emsDir = join(self.ext, EMSCRIPTEN_DIR)
        if self.host == 'linux':
            emsDir = join(self.ext, EMSCRIPTEN_DIR_LINUX)
        if not os.path.isdir(emsDir):
            print 'Emscripten tools not installed.'
            err = True
        if err:
            print 'Consider running install_ems'

    def _git_sha1(self, ref = None):
        return self.build_utility.git_sha1(ref)

    def _ziptree(self, path, outfile = None, directory = None):
        # Directory is similar to -C in tar
        if not outfile:
            outfile = tempfile.NamedTemporaryFile(delete = False)

        zip = zipfile.ZipFile(outfile, 'w')
        for root, dirs, files in os.walk(path):
            for f in files:
                p = os.path.join(root, f)
                an = p
                if directory:
                    an = os.path.relpath(p, directory)
                zip.write(p, an)

        zip.close()
        return outfile.name

    def is_cross_platform(self):
        return self.host != self.target_platform

    def archive_engine(self):
        exe_prefix = ''
        if self.target_platform == 'win32':
            exe_ext = '.exe'
        elif 'android' in self.target_platform:
            exe_prefix = 'lib'
            exe_ext = '.so'
        elif 'js-web' in self.target_platform:
            exe_prefix = ''
            exe_ext = '.js'
        else:
            exe_ext = ''

        lib_ext = ''
        lib_prefix = 'lib'
        if 'darwin' in self.target_platform:
            lib_ext = '.dylib'
        elif 'win32' in self.target_platform:
            lib_ext = '.dll'
            lib_prefix = ''
        else:
            lib_ext = '.so'

        sha1 = self._git_sha1()
        full_archive_path = join(self.archive_path, sha1, 'engine', self.target_platform).replace('\\', '/')
        share_archive_path = join(self.archive_path, sha1, 'engine', 'share').replace('\\', '/')
        dynamo_home = self.dynamo_home

        bin_dir = self.build_utility.get_binary_path()
        lib_dir = self.target_platform

        if self.target_platform != 'x86_64-darwin':
            # NOTE: Temporary check as we don't build the entire engine to 64-bit
            for n in ['dmengine', 'dmengine_release', 'dmengine_headless']:
                engine = join(bin_dir, exe_prefix + n + exe_ext)
                self.upload_file(engine, '%s/%s%s%s' % (full_archive_path, exe_prefix, n, exe_ext))
                if self.target_platform == 'js-web':
                    engine_mem = join(bin_dir, exe_prefix + n + exe_ext + '.mem')
                    if os.path.exists(engine_mem):
                        self.upload_file(engine_mem, '%s/%s%s%s.mem' % (full_archive_path, exe_prefix, n, exe_ext))

        if self.target_platform == 'linux':
            # NOTE: It's arbitrary for which platform we archive builtins and doc. Currently set to linux
            builtins = self._ziptree(join(dynamo_home, 'content', 'builtins'), directory = join(dynamo_home, 'content'))
            self.upload_file(builtins, '%s/builtins.zip' % (share_archive_path))

<<<<<<< HEAD
        if self.target_platform == 'linux':
            # NOTE: It's arbitrary for which platform we archive builtins. Currently set to linux
            builtins = self._ziptree(join(dynamo_home, 'content', 'builtins'), directory = join(dynamo_home, 'content'))
            self.upload_file(builtins, '%s/builtins.zip' % (share_archive_path))
=======
            doc = self._ziptree(join(dynamo_home, 'share', 'doc'), directory = join(dynamo_home, 'share'))
            self.upload_file(doc, '%s/ref-doc.zip' % (share_archive_path))
>>>>>>> ca07df46

        if 'android' in self.target_platform:
            files = [
                ('share/java', 'classes.dex'),
                ('bin/%s' % (self.target_platform), 'dmengine.apk'),
                ('bin/%s' % (self.target_platform), 'dmengine_release.apk'),
                ('ext/share/java', 'android.jar'),
            ]
            for f in files:
                src = join(dynamo_home, f[0], f[1])
                self.upload_file(src, '%s/%s' % (full_archive_path, f[1]))

            resources = self._ziptree(join(dynamo_home, 'ext', 'share', 'java', 'res'), directory = join(dynamo_home, 'ext', 'share', 'java'))
            self.upload_file(resources, '%s/android-resources.zip' % (full_archive_path))

        libs = ['particle']
        if not self.is_cross_platform() or self.target_platform == 'x86_64-darwin':
            libs.append('texc')
        for lib in libs:
            lib_path = join(dynamo_home, 'lib', lib_dir, '%s%s_shared%s' % (lib_prefix, lib, lib_ext))
            self.upload_file(lib_path, '%s/%s%s_shared%s' % (full_archive_path, lib_prefix, lib, lib_ext))

    def build_engine(self):
        skip_tests = '--skip-tests' if self.skip_tests or self.target_platform != self.host else ''
        skip_codesign = '--skip-codesign' if self.skip_codesign else ''
        disable_ccache = '--disable-ccache' if self.disable_ccache else ''

        eclipse = '--eclipse' if self.eclipse else ''

        if self.target_platform.startswith('x86_64'):
            # Only partial support for 64-bit
            libs="dlib ddf particle".split()
        else:
            libs="dlib ddf particle glfw  graphics hid input physics resource lua extension script render gameobject gui sound gamesys tools record iap push adtruth facebook engine".split()

        # Base platforms is the set of platforms to build the base libs for
        # The base libs are the libs needed to build bob, i.e. contains compiler code
        base_platforms = [self.host]
        if self.host == 'darwin':
            base_platforms.append('x86_64-darwin')
        # NOTE: We run waf using python <PATH_TO_WAF>/waf as windows don't understand that waf is an executable
        base_libs = ['dlib', 'texc']
        for platform in base_platforms:
            for lib in base_libs:
                self._log('Building %s for %s platform' % (lib, platform if platform != self.host else "host"))
                cwd = join(self.defold_root, 'engine/%s' % (lib))
                pf_arg = ""
                if platform != self.host:
                    pf_arg = "--platform=%s" % (platform)
                cmd = 'python %s/ext/bin/waf --prefix=%s %s %s %s %s %s distclean configure build install' % (self.dynamo_home, self.dynamo_home, pf_arg, skip_tests, skip_codesign, disable_ccache, eclipse)
                self.exec_env_command(cmd.split() + self.waf_options, cwd = cwd)

        self._log('Building bob')

        self.exec_env_command(" ".join([join(self.dynamo_home, 'ext/share/ant/bin/ant'), 'clean', 'install']),
                              cwd = join(self.defold_root, 'com.dynamo.cr/com.dynamo.cr.bob'),
                              shell = True)

        for lib in libs:
            self._log('Building %s' % lib)
            cwd = join(self.defold_root, 'engine/%s' % lib)
            cmd = 'python %s/ext/bin/waf --prefix=%s --platform=%s %s %s %s %s distclean configure build install' % (self.dynamo_home, self.dynamo_home, self.target_platform, skip_tests, skip_codesign, disable_ccache, eclipse)
            self.exec_env_command(cmd.split() + self.waf_options, cwd = cwd)

    def build_go(self):
        # TODO: shell=True is required only on windows
        # otherwise it fails. WHY?
        if not self.skip_tests:
            self.exec_env_command('go test defold/...', shell=True)
        self.exec_env_command('go install defold/...', shell=True)
        for f in glob(join(self.defold, 'go', 'bin', '*')):
            shutil.copy(f, join(self.dynamo_home, 'bin'))

    def archive_go(self):
        sha1 = self._git_sha1()
        full_archive_path = join(self.archive_path, sha1, 'go', self.target_platform)
        for p in glob(join(self.defold, 'go', 'bin', '*')):
            self.upload_file(p, '%s/%s' % (full_archive_path, basename(p)))

    def archive_bob(self):
        sha1 = self._git_sha1()
        full_archive_path = join(self.archive_path, sha1, 'bob').replace('\\', '/')
        for p in glob(join(self.dynamo_home, 'share', 'java', 'bob.jar')):
            self.upload_file(p, '%s/%s' % (full_archive_path, basename(p)))

    def build_bob(self):
        # NOTE: A bit expensive to sync everything
        self._sync_archive()
        cwd = join(self.defold_root, 'com.dynamo.cr/com.dynamo.cr.bob')
        self.exec_env_command("./scripts/copy_builtins_archive.sh",
                          cwd = cwd,
                          shell = True)

        self.exec_env_command(" ".join([join(self.dynamo_home, 'ext/share/ant/bin/ant'), 'clean', 'install-full']),
                          cwd = cwd,
                          shell = True)

    def build_docs(self):
        skip_tests = '--skip-tests' if self.skip_tests or self.target_platform != self.host else ''
        self._log('Building docs')
        cwd = join(self.defold_root, 'engine/docs')
        cmd = 'python %s/ext/bin/waf configure --prefix=%s %s distclean configure build install' % (self.dynamo_home, self.dynamo_home, skip_tests)
        self.exec_env_command(cmd.split() + self.waf_options, cwd = cwd)

    def test_cr(self):
        # NOTE: A bit expensive to sync everything
        self._sync_archive()
        cwd = join(self.defold_root, 'com.dynamo.cr', 'com.dynamo.cr.parent')
        self.exec_env_command([join(self.dynamo_home, 'ext/share/maven/bin/mvn'), 'clean', 'verify', '-Declipse-version=%s' % self.eclipse_version],
                              cwd = cwd)

    def _get_cr_builddir(self, product):
        return join(os.getcwd(), 'com.dynamo.cr/com.dynamo.cr.%s-product' % product)

    def build_server(self):
        self._build_cr('server')

    def build_editor(self):
        import xml.etree.ElementTree as ET

        sha1 = self._git_sha1()

        if self.channel != 'stable':
            qualified_version = self.version + ".qualifier"
        else:
            qualified_version = self.version

        icon_path = '/icons/%s' % self.channel

        tree = ET.parse('com.dynamo.cr/com.dynamo.cr.editor-product/template/cr.product')
        root = tree.getroot()

        root.attrib['version'] = qualified_version
        for n in root.find('launcher'):
            if n.tag == 'win':
                icon = n.find('ico')
                name = os.path.basename(icon.attrib['path'])
                icon.attrib['path'] = 'icons/%s/%s' % (self.channel, name)
            elif 'icon' in n.attrib:
                name = os.path.basename(n.attrib['icon'])
                n.attrib['icon'] = 'icons/%s/%s' % (self.channel, name)

        for n in root.find('configurations').findall('property'):
            if n.tag == 'property':
                name = n.attrib['name']
                if name == 'defold.version':
                    n.attrib['value'] = self.version
                elif name == 'defold.sha1':
                    n.attrib['value'] = sha1
                elif name == 'defold.channel':
                    n.attrib['value'] = options.channel

        with open('com.dynamo.cr/com.dynamo.cr.editor-product/cr-generated.product', 'w') as f:
            f.write('<?xml version="1.0" encoding="UTF-8"?>\n')
            f.write('<?pde version="3.5"?>\n')
            f.write('\n')
            tree.write(f, encoding='utf-8')

        p2 = """
instructions.configure=\
  addRepository(type:0,location:http${#58}//d.defold.com.s3-website-eu-west-1.amazonaws.com/%(channel)s/update/);\
  addRepository(type:1,location:http${#58}//d.defold.com.s3-website-eu-west-1.amazonaws.com/%(channel)s/update/);
"""

        with open('com.dynamo.cr/com.dynamo.cr.editor-product/cr-generated.p2.inf', 'w') as f:
            f.write(p2 % { 'channel': self.channel })

        self._build_cr('editor')

    def _archive_cr(self, product, build_dir):
        sha1 = self._git_sha1()
        full_archive_path = join(self.archive_path, sha1, product).replace('\\', '/') + '/'
        host, path = full_archive_path.split(':', 1)
        for p in glob(join(build_dir, 'target/products/*.zip')):
            self.upload_file(p, full_archive_path)

        repo_dir = join(build_dir, 'target/repository')
        for root,dirs,files in os.walk(repo_dir):
            for f in files:
                p = join(root, f)
                u = join(full_archive_path, "repository", os.path.relpath(p, repo_dir))
                self.upload_file(p, u)

    def archive_editor(self):
        build_dir = self._get_cr_builddir('editor')
        self._archive_cr('editor', build_dir)

    def archive_server(self):
        build_dir = self._get_cr_builddir('server')
        self._archive_cr('server', build_dir)

    def _build_cr(self, product):
        self._sync_archive()
        cwd = join(self.defold_root, 'com.dynamo.cr', 'com.dynamo.cr.parent')
        self.exec_env_command([join(self.dynamo_home, 'ext/share/maven/bin/mvn'), 'clean', 'package', '-P', product, '-Declipse-version=%s' % self.eclipse_version], cwd = cwd)

    def bump(self):
        sha1 = self._git_sha1()

        with open('VERSION', 'r') as f:
            current = f.readlines()[0].strip()

        if self.set_version:
            new_version = self.set_version
        else:
            lst = map(int, current.split('.'))
            lst[-1] += 1
            new_version = '.'.join(map(str, lst))

        with open('VERSION', 'w') as f:
            f.write(new_version)

        print 'Bumping engine version from %s to %s' % (current, new_version)
        print 'Review changes and commit'

    def shell(self):
        print 'Setting up shell with DYNAMO_HOME, PATH and LD_LIBRARY_PATH/DYLD_LIBRARY_PATH (where applicable) set'
        if "win32" == self.host:
            preexec_fn = None
        else:
            preexec_fn = self.check_ems
        self.exec_env_command([SHELL, '-l'], preexec_fn=preexec_fn)

    def _get_tagged_releases(self):
        u = urlparse.urlparse(self.archive_path)
        bucket = self._get_s3_bucket(u.hostname)

        def get_files(sha1):
            root = urlparse.urlparse(self.archive_path).path[1:]
            base_prefix = os.path.join(root, sha1)
            prefix = os.path.join(base_prefix, 'engine')
            files = []
            for x in bucket.list(prefix = prefix):
                if x.name[-1] != '/':
                    # Skip directory "keys". When creating empty directories
                    # a psudeo-key is created. Directories isn't a first-class object on s3
                    if re.match('.*(/dmengine.*|builtins.zip|classes.dex|android-resources.zip|android.jar|bob.jar)$', x.name):
                        name = os.path.relpath(x.name, base_prefix)
                        files.append({'name': name, 'path': '/' + x.name})
            return files

        tags = self.exec_command("git for-each-ref --sort=taggerdate --format '%(*objectname) %(refname)' refs/tags").split('\n')
        tags.reverse()
        releases = []
        for line in tags:
            line = line.strip()
            if not line:
                continue
            m = re.match('(.*?) refs/tags/(.*?)$', line)
            sha1, tag = m.groups()
            epoch = self.exec_command('git log -n1 --pretty=%%ct %s' % sha1.strip())
            date = datetime.fromtimestamp(float(epoch))
            files = get_files(sha1)
            if len(files) > 0:
                releases.append({'tag': tag,
                                 'sha1': sha1,
                                 'abbrevsha1': sha1[:7],
                                 'date': str(date),
                                 'files': files})

        return releases


    def release(self):
        page = """
<!DOCTYPE html>
<html>
    <head>
        <meta charset="utf-8">
        <meta http-equiv="X-UA-Compatible" content="IE=edge">
        <meta name="viewport" content="width=device-width, initial-scale=1">
        <title>Defold Downloads</title>
        <link href='http://fonts.googleapis.com/css?family=Open+Sans:400,300' rel='stylesheet' type='text/css'>
        <link rel="stylesheet" href="http://defold-cdn.s3-website-eu-west-1.amazonaws.com/bootstrap/css/bootstrap.min.css">

        <style>
            body {
                padding-top: 50px;
            }
            .starter-template {
                padding: 40px 15px;
                text-align: center;
            }
        </style>

    </head>
    <body>
    <div class="navbar navbar-fixed-top">
        <div class="navbar-inner">
            <div class="container">
                <a class="brand" href="/">Defold Downloads</a>
                <ul class="nav">
                </ul>
            </div>
        </div>
    </div>

    <div class="container">

        <div id="releases"></div>
        <script src="https://ajax.googleapis.com/ajax/libs/jquery/1.11.0/jquery.min.js"></script>
        <script src="http://defold-cdn.s3-website-eu-west-1.amazonaws.com/bootstrap/js/bootstrap.min.js"></script>
        <script src="http://cdnjs.cloudflare.com/ajax/libs/mustache.js/0.7.2/mustache.min.js"></script>

        <script id="templ-releases" type="text/html">
            <h2>Editor</h2>
            {{#editor.stable}}
                <p>
                    <a href="{{url}}" class="btn btn-primary" style="width: 20em;" role="button">Download for {{name}}</a>
                </p>
            {{/editor.stable}}

            {{#has_releases}}
                <h2>Releases</h2>
            {{/has_releases}}

            {{#releases}}
                <div class="panel-group" id="accordion">
                  <div class="panel panel-default">
                    <div class="panel-heading">
                      <h4 class="panel-title">
                        <a data-toggle="collapse" data-parent="#accordion" href="#{{sha1}}">
                          <h3>{{tag}} <small>{{date}} ({{abbrevsha1}})</small></h3>
                        </a>
                      </h4>
                    </div>
                    <div id="{{sha1}}" class="panel-collapse collapse ">
                      <div class="panel-body">
                        <table class="table table-striped">
                          <tbody>
                            {{#files}}
                            <tr><td><a href="{{path}}">{{name}}</a></td></tr>
                            {{/files}}
                            {{^files}}
                            <i>No files</i>
                            {{/files}}
                          </tbody>
                        </table>
                      </div>
                    </div>
                  </div>
                </div>
            {{/releases}}
        </script>

        <script>
            var model = %(model)s
            var output = Mustache.render($('#templ-releases').html(), model);
            $("#releases").html(output);
        </script>
      </body>
</html>
"""

        artifacts = """<?xml version='1.0' encoding='UTF-8'?>
<?compositeArtifactRepository version='1.0.0'?>
<repository name='"Defold"'
    type='org.eclipse.equinox.internal.p2.artifact.repository.CompositeArtifactRepository'
    version='1.0.0'>
  <children size='1'>
      <child location='http://%(host)s/archive/%(sha1)s/editor/repository'/>
  </children>
</repository>"""

        content = """<?xml version='1.0' encoding='UTF-8'?>
<?compositeMetadataRepository version='1.0.0'?>
<repository name='"Defold"'
    type='org.eclipse.equinox.internal.p2.metadata.repository.CompositeMetadataRepository'
    version='1.0.0'>
  <children size='1'>
      <child location='http://%(host)s/archive/%(sha1)s/editor/repository'/>
  </children>
</repository>
"""

        if self.exec_command('git config -l').find('remote.origin.url') != -1:
            # NOTE: Only run fetch when we have a configured remote branch.
            # When running on buildbot we don't but fetching should not be required either
            # as we're already up-to-date
            self._log('Running git fetch to get latest tags and refs...')
            self.exec_command('git fetch')

        u = urlparse.urlparse(self.archive_path)
        bucket = self._get_s3_bucket(u.hostname)
        host = bucket.get_website_endpoint()

        model = {'releases': [],
                 'has_releases': False}

        if self.channel == 'stable':
            # Move artifacts to a separate page?
            model['releases'] = self._get_tagged_releases()
            model['has_releases'] = True

        # NOTE
        # - The stable channel is based on the latest tag
        # - The beta channel is based on the latest commit in the dev-branch, i.e. origin/dev
        if self.channel == 'stable':
            release_sha1 = model['releases'][0]['sha1']
        elif self.channel == 'beta':
            release_sha1 = self._git_sha1()
        else:
            raise Exception('Unknown channel %s' % self.channel)

        if sys.stdin.isatty():
            sys.stdout.write('Release %s with SHA1 %s to channel %s? [y/n]: ' % (self.version, release_sha1, self.channel))
            response = sys.stdin.readline()
            if response[0] != 'y':
                return

        model['editor'] = {'stable': [ dict(name='Mac OSX', url='/%s/Defold-macosx.cocoa.x86_64.zip' % self.channel),
                                       dict(name='Windows', url='/%s/Defold-win32.win32.x86.zip' % self.channel),
                                       dict(name='Linux', url='/%s/Defold-linux.gtk.x86.zip' % self.channel)] }

        # NOTE: We upload index.html to /CHANNEL/index.html
        # The root-index, /index.html, redirects to /stable/index.html
        self._log('Uploading %s/index.html' % self.channel)
        html = page % {'model': json.dumps(model)}
        key = bucket.new_key('%s/index.html' % self.channel)
        key.content_type = 'text/html'
        key.set_contents_from_string(html)

        self._log('Uploading %s/info.json' % self.channel)
        key = bucket.new_key('%s/info.json' % self.channel)
        key.content_type = 'application/json'
        key.set_contents_from_string(json.dumps({'version': self.version,
                                                 'sha1' : release_sha1}))

        # Create redirection keys for editor
        for name in ['Defold-macosx.cocoa.x86_64.zip', 'Defold-win32.win32.x86.zip', 'Defold-linux.gtk.x86.zip']:
            key_name = '%s/%s' % (self.channel, name)
            redirect = '/archive/%s/editor/%s' % (release_sha1, name)
            self._log('Creating link from %s -> %s' % (key_name, redirect))
            key = bucket.new_key(key_name)
            key.set_redirect(redirect)

        for name, template in [['compositeArtifacts.xml', artifacts], ['compositeContent.xml', content]]:
            full_name = '%s/update/%s' % (self.channel, name)
            self._log('Uploading %s' % full_name)
            key = bucket.new_key(full_name)
            key.content_type = 'text/xml'
            key.set_contents_from_string(template % {'host': host,
                                                     'sha1': release_sha1})

    def _get_s3_archive_prefix(self):
        u = urlparse.urlparse(self.archive_path)
        assert (u.scheme == 's3')
        sha1 = self._git_sha1()
        prefix = os.path.join(u.path, sha1)[1:]
        return prefix

    def _sync_archive(self):
        u = urlparse.urlparse(self.archive_path)
        bucket_name = u.hostname
        bucket = self._get_s3_bucket(bucket_name)

        local_dir = os.path.join(self.dynamo_home, 'archive')
        self._mkdirs(local_dir)

        if not self.thread_pool:
            self.thread_pool = ThreadPool(8)

        def download(key, path):
            key.get_contents_to_filename(path)

        futures = []
        sha1 = self._git_sha1()
        # Only s3 is supported (scp is deprecated)
        prefix = self._get_s3_archive_prefix()
        for key in bucket.list(prefix = prefix):
            rel = os.path.relpath(key.name, prefix)
            if rel.split('/')[0] != 'editor':
                p = os.path.join(local_dir, sha1, rel)
                self._mkdirs(os.path.dirname(p))
                self._log('s3://%s/%s -> %s' % (bucket_name, key.name, p))
                f = Future(self.thread_pool, download, key, p)
                futures.append(f)

        for f in futures:
            f()

    def _get_s3_bucket(self, bucket_name):
        if bucket_name in self.s3buckets:
            return self.s3buckets[bucket_name]

        from ConfigParser import ConfigParser
        config = ConfigParser()
        configpath = os.path.expanduser("~/.s3cfg")
        config.read(configpath)

        key = config.get('default', 'access_key')
        secret = config.get('default', 'secret_key')

        if not (key and secret):
            self._log('key/secret not found in "%s"' % configpath)
            sys.exit(5)

        from boto.s3.connection import S3Connection
        from boto.s3.key import Key

        # NOTE: We hard-code host (region) here and it should not be required.
        # but we had problems with certain buckets with period characters in the name.
        # Probably related to the following issue https://github.com/boto/boto/issues/621
        conn = S3Connection(key, secret, host='s3-eu-west-1.amazonaws.com')
        bucket = conn.get_bucket(bucket_name)
        self.s3buckets[bucket_name] = bucket
        return bucket

    def upload_file(self, path, url):
        url = url.replace('\\', '/')
        self._log('%s -> %s' % (path, url))

        u = urlparse.urlparse(url)

        if u.netloc == '':
            # Assume scp syntax, e.g. host:path
            if self.host == 'win32':
                path = path.replace('\\', '/')
                # scp interpret c:\path as a network location (host "c")
                if path[1] == ':':
                    path = "/" + path[:1] + path[2:]

            self.exec_env_command(['ssh', u.scheme, 'mkdir -p %s' % u.path])
            self.exec_env_command(['scp', path, url])
        elif u.scheme == 's3':
            bucket = self._get_s3_bucket(u.netloc)

            if not self.thread_pool:
                self.thread_pool = ThreadPool(8)

            p = u.path
            if p[-1] == '/':
                p += basename(path)

            def upload():
                key = bucket.new_key(p)
                key.set_contents_from_filename(path)

            f = Future(self.thread_pool, upload)
            self.futures.append(f)

        else:
            raise Exception('Unsupported url %s' % (url))

    def wait_uploads(self):
        for f in self.futures:
            f()
        self.futures = []

    def exec_command(self, args):
        process = subprocess.Popen(args, stdout = subprocess.PIPE, shell = True)

        output = process.communicate()[0]
        if process.returncode != 0:
            self._log(output)
            sys.exit(process.returncode)
        return output

    def _form_env(self):
        env = dict(os.environ)

        ld_library_path = 'DYLD_LIBRARY_PATH' if self.host == 'darwin' else 'LD_LIBRARY_PATH'
        env[ld_library_path] = os.path.pathsep.join(['%s/lib/%s' % (self.dynamo_home, self.target_platform),
                                                     '%s/ext/lib/%s' % (self.dynamo_home, self.host)])

        env['PYTHONPATH'] = os.path.pathsep.join(['%s/lib/python' % self.dynamo_home,
                                                  '%s/build_tools' % self.defold,
                                                  '%s/ext/lib/python' % self.dynamo_home])

        env['DYNAMO_HOME'] = self.dynamo_home

        paths = os.path.pathsep.join(['%s/bin/%s' % (self.dynamo_home, self.target_platform),
                                      '%s/bin' % (self.dynamo_home),
                                      '%s/ext/bin' % self.dynamo_home,
                                      '%s/ext/bin/%s' % (self.dynamo_home, self.host),
                                      '%s/ext/go/bin' % self.dynamo_home])

        env['PATH'] = paths + os.path.pathsep + env['PATH']

        go_paths = os.path.pathsep.join(['%s/go' % self.dynamo_home,
                                         join(self.defold, 'go')])
        env['GOPATH'] = go_paths
        env['GOROOT'] = '%s/go' % self.ext

        env['MAVEN_OPTS'] = '-Xms256m -Xmx700m -XX:MaxPermSize=1024m'

        # Force 32-bit python 2.7 on darwin.
        env['VERSIONER_PYTHON_PREFER_32_BIT'] = 'yes'
        env['VERSIONER_PYTHON_VERSION'] = '2.7'

        if self.no_colors:
            env['NOCOLOR'] = '1'
            env['GTEST_COLOR'] = 'no'

        env['EMSCRIPTEN'] = self._form_ems_path()

        xhr2_path = os.path.join(self.dynamo_home, NODE_MODULE_LIB_DIR, 'xhr2', 'lib')
        if 'NODE_PATH' in env:
            env['NODE_PATH'] = xhr2_path + os.path.pathsep + env['NODE_PATH']
        else:
            env['NODE_PATH'] = xhr2_path

        return env

    def exec_env_command(self, arg_list, **kwargs):
        env = self._form_env()

        process = subprocess.Popen(arg_list, env = env, **kwargs)
        process.wait()
        if process.returncode != 0:
            sys.exit(process.returncode)

if __name__ == '__main__':
    boto_path = os.path.normpath(os.path.join(os.path.dirname(os.path.abspath(__file__)), '../packages/boto-2.28.0-py2.7.egg'))
    sys.path.insert(0, boto_path)
    usage = '''usage: %prog [options] command(s)

Commands:
distclean       - Removes the DYNAMO_HOME folder
install_ext     - Install external packages
install_ems     - Install emscripten sdk
activate_ems    - Used when changing to a branch that uses a different version of emscripten SDK (resets ~/.emscripten)
build_engine    - Build engine
archive_engine  - Archive engine (including builtins) to path specified with --archive-path
build_go        - Build go code
archive_go      - Archive go binaries
test_cr         - Test editor and server
build_server    - Build server
build_editor    - Build editor
archive_editor  - Archive editor to path specified with --archive-path
archive_server  - Archive server to path specified with --archive-path
build_bob       - Build bob with native libraries included for cross platform deployment
archive_bob     - Archive bob to path specified with --archive-path
build_docs      - Build documentation
bump            - Bump version number
release         - Release editor
shell           - Start development shell

Multiple commands can be specified

To pass on arbitrary options to waf: build.py OPTIONS COMMANDS -- WAF_OPTIONS
'''
    parser = optparse.OptionParser(usage)

    parser.add_option('--eclipse-home', dest='eclipse_home',
                      default = None,
                      help = 'Eclipse directory')

    parser.add_option('--platform', dest='target_platform',
                      default = None,
                      choices = ['linux', 'darwin', 'x86_64-darwin', 'win32', 'armv7-darwin', 'armv7-android', 'js-web'],
                      help = 'Target platform')

    parser.add_option('--skip-tests', dest='skip_tests',
                      action = 'store_true',
                      default = False,
                      help = 'Skip unit-tests. Default is false')

    parser.add_option('--skip-codesign', dest='skip_codesign',
                      action = 'store_true',
                      default = False,
                      help = 'skip code signing. Default is false')

    parser.add_option('--disable-ccache', dest='disable_ccache',
                      action = 'store_true',
                      default = False,
                      help = 'force disable of ccache. Default is false')

    parser.add_option('--no-colors', dest='no_colors',
                      action = 'store_true',
                      default = False,
                      help = 'No color output. Default is color output')

    default_archive_path = 's3://d.defold.com/archive'
    parser.add_option('--archive-path', dest='archive_path',
                      default = default_archive_path,
                      help = 'Archive build. Set ssh-path, host:path, to archive build to. Default is %s' % default_archive_path    )

    parser.add_option('--set-version', dest='set_version',
                      default = None,
                      help = 'Set version explicitily when bumping version')

    parser.add_option('--eclipse', dest='eclipse',
                      action = 'store_true',
                      default = False,
                      help = 'Output build commands in a format eclipse can parse')

    parser.add_option('--branch', dest='branch',
                      default = None,
                      help = 'Current branch. Used only for symbolic information, such as links to latest editor for a branch')

    parser.add_option('--channel', dest='channel',
                      default = 'stable',
                      help = 'Editor release channel (stable, beta, ...)')

    parser.add_option('--eclipse-version', dest='eclipse_version',
                      default = '3.8',
                      help = 'Eclipse version')

    options, all_args = parser.parse_args()

    args = filter(lambda x: x[:2] != '--', all_args)
    waf_options = filter(lambda x: x[:2] == '--', all_args)

    if len(args) == 0:
        parser.error('No command specified')

    target_platform = options.target_platform if options.target_platform else get_host_platform()
    if target_platform == 'darwin':
        # NOTE: Darwin is currently mixed 32 and 64-bit.
        # That's why we have this temporary hack
        # NOTE: Build 64-bit first as 32-bit is the current default
        c = Configuration(dynamo_home = os.environ.get('DYNAMO_HOME', None),
                          target_platform = 'x86_64-%s' % target_platform,
                          eclipse_home = options.eclipse_home,
                          skip_tests = options.skip_tests,
                          skip_codesign = options.skip_codesign,
                          disable_ccache = options.disable_ccache,
                          no_colors = options.no_colors,
                          archive_path = options.archive_path,
                          set_version = options.set_version,
                          eclipse = options.eclipse,
                          branch = options.branch,
                          channel = options.channel,
                          eclipse_version = options.eclipse_version,
                          waf_options = waf_options)

        for cmd in args:
            if cmd in ['distclean', 'install_ext', 'build_engine', 'archive_engine']:
                f = getattr(c, cmd, None)
                if not f:
                    parser.error('Unknown command %s' % cmd)
                f()
                c.wait_uploads()

    c = Configuration(dynamo_home = os.environ.get('DYNAMO_HOME', None),
                      target_platform = target_platform,
                      eclipse_home = options.eclipse_home,
                      skip_tests = options.skip_tests,
                      skip_codesign = options.skip_codesign,
                      disable_ccache = options.disable_ccache,
                      no_colors = options.no_colors,
                      archive_path = options.archive_path,
                      set_version = options.set_version,
                      eclipse = options.eclipse,
                      branch = options.branch,
                      channel = options.channel,
                      eclipse_version = options.eclipse_version,
                      waf_options = waf_options)

    for cmd in args:
        f = getattr(c, cmd, None)
        if not f:
            parser.error('Unknown command %s' % cmd)
        f()
        c.wait_uploads()<|MERGE_RESOLUTION|>--- conflicted
+++ resolved
@@ -377,15 +377,8 @@
             builtins = self._ziptree(join(dynamo_home, 'content', 'builtins'), directory = join(dynamo_home, 'content'))
             self.upload_file(builtins, '%s/builtins.zip' % (share_archive_path))
 
-<<<<<<< HEAD
-        if self.target_platform == 'linux':
-            # NOTE: It's arbitrary for which platform we archive builtins. Currently set to linux
-            builtins = self._ziptree(join(dynamo_home, 'content', 'builtins'), directory = join(dynamo_home, 'content'))
-            self.upload_file(builtins, '%s/builtins.zip' % (share_archive_path))
-=======
             doc = self._ziptree(join(dynamo_home, 'share', 'doc'), directory = join(dynamo_home, 'share'))
             self.upload_file(doc, '%s/ref-doc.zip' % (share_archive_path))
->>>>>>> ca07df46
 
         if 'android' in self.target_platform:
             files = [
