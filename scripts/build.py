--- conflicted
+++ resolved
@@ -25,22 +25,13 @@
 import release_to_github
 import BuildUtility
 import http_cache
+import multiprocessing # for counting system CPU core
 from tarfile import TarFile
 from glob import glob
 from threading import Thread, Event
 from Queue import Queue
 from ConfigParser import ConfigParser
 
-<<<<<<< HEAD
-import multiprocessing # for counting system CPU core
-
-"""
-    Build utility for installing external packages, building engine, editor and cr
-    Run build.py --help for help
-"""
-
-PACKAGES_ALL="protobuf-2.3.0 waf-1.5.9 junit-4.6 protobuf-java-2.3.0 openal-1.1 maven-3.0.1 ant-1.9.3 vecmath vpx-1.7.0 luajit-2.1.0-beta3 tremolo-0.0.8 PVRTexLib-4.18.0 webp-0.5.0 defold-robot-0.7.0 bullet-2.77 libunwind-395b27b68c5453222378bc5fe4dab4c6db89816a jctest-0.6 cares-602aaec984f862a5d59c9eb022f4317954c53917 vulkan-1.1.108".split()
-=======
 BASE_PLATFORMS = [  'x86_64-linux',
                     'x86_64-darwin',
                     'win32', 'x86_64-win32',
@@ -77,7 +68,6 @@
 
 
 PACKAGES_ALL="protobuf-2.3.0 waf-1.5.9 junit-4.6 protobuf-java-2.3.0 openal-1.1 maven-3.0.1 ant-1.9.3 vecmath vpx-1.7.0 luajit-2.1.0-beta3 tremolo-0.0.8 PVRTexLib-4.18.0 webp-0.5.0 defold-robot-0.7.0 bullet-2.77 libunwind-395b27b68c5453222378bc5fe4dab4c6db89816a jctest-0.6 c-ares-1.16.1 vulkan-1.1.108".split()
->>>>>>> 1673e266
 PACKAGES_HOST="protobuf-2.3.0 cg-3.1 vpx-1.7.0 webp-0.5.0 luajit-2.1.0-beta3 tremolo-0.0.8".split()
 PACKAGES_EGGS="protobuf-2.3.0-py2.5.egg pyglet-1.1.3-py2.5.egg gdata-2.0.6-py2.6.egg Jinja2-2.6-py2.6.egg Markdown-2.6.7-py2.7.egg".split()
 PACKAGES_IOS_X86_64="protobuf-2.3.0 luajit-2.1.0-beta3 tremolo-0.0.8 bullet-2.77 c-ares-1.16.1".split()
@@ -1088,11 +1078,12 @@
                 engine_libs.insert(1, 'texc')
 
         for lib in engine_libs:
-<<<<<<< HEAD
             if self.use_mprocessing:
                 f = Future(self.thread_pool, self._build_engine_lib, args, lib, target_platform)
                 futures.append(f)
             else:
+                if not build_private.is_library_supported(target_platform, lib):
+                    continue
                 self._build_engine_lib(args, lib, target_platform)
             
         if self.use_mprocessing:
@@ -1101,11 +1092,6 @@
             for f in futures:
                 f()
 
-=======
-            if not build_private.is_library_supported(target_platform, lib):
-                continue
-            self._build_engine_lib(args, lib, target_platform)
->>>>>>> 1673e266
         self._build_engine_lib(args, 'extender', target_platform, dir = 'share')
         if not self.skip_docs:
             self.build_docs()
