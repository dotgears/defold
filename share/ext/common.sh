--- conflicted
+++ resolved
@@ -12,24 +12,19 @@
 # CONDITIONS OF ANY KIND, either express or implied. See the License for the
 # specific language governing permissions and limitations under the License.
 
-# config
-<<<<<<< HEAD
-echo "Please config your OSX/IOS SDK version in /common.sh if you get error."
-OSX_SDK_VERSION=10.15
+
+set -e
+
+SCRIPTDIR="$( cd "$( dirname "${BASH_SOURCE[0]}" )" >/dev/null 2>&1 && pwd )"
+
 IOS_SDK_VERSION=13.2
 IOS_SIMULATOR_SDK_VERSION=13.2
-PACKAGE_XCODE_TOOLCHAIN=XcodeDefault11.3.1.xctoolchain
-=======
-
-set -e
-
-SCRIPTDIR="$( cd "$( dirname "${BASH_SOURCE[0]}" )" >/dev/null 2>&1 && pwd )"
-
-IOS_SDK_VERSION=13.1
-IOS_SIMULATOR_SDK_VERSION=13.1
->>>>>>> 1673e266
 IOS_MIN_SDK_VERSION=8.0
+OSX_SDK_VERSION=10.15
 OSX_MIN_SDK_VERSION=10.7
+PACKAGE_XCODE_TOOLCHAIN=XcodeDefault11.5.xctoolchain
+# config
+echo "Please config your OSX/IOS SDK version in /common.sh if you get error."
 
 OSX_SDK_ROOT=${DYNAMO_HOME}/ext/SDKs/MacOSX${OSX_SDK_VERSION}.sdk
 IOS_SDK_ROOT=${DYNAMO_HOME}/ext/SDKs/iPhoneOS${IOS_SDK_VERSION}.sdk
