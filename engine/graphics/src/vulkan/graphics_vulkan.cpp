
#include <dlib/math.h>
#include <dlib/hashtable.h>
#include <dlib/array.h>
#include <dlib/profile.h>
#include <dlib/log.h>
#include <dlib/dstrings.h>

#include <dmsdk/vectormath/cpp/vectormath_aos.h>

#include "../graphics_private.h"
#include "../graphics_native.h"
#include "../graphics_adapter.h"
#include "graphics_vulkan_defines.h"
#include "graphics_vulkan_private.h"

namespace dmGraphics
{
    static GraphicsAdapterFunctionTable VulkanRegisterFunctionTable();
    static bool                         VulkanIsSupported();
    static const int8_t    g_vulkan_adapter_priority = 0;
    static GraphicsAdapter g_vulkan_adapter;

    DM_REGISTER_GRAPHICS_ADAPTER(GraphicsAdapterVulkan, &g_vulkan_adapter, VulkanIsSupported, VulkanRegisterFunctionTable, g_vulkan_adapter_priority);

    static const char* VkResultToStr(VkResult res);
    #define CHECK_VK_ERROR(result) \
    { \
        if(g_Context->m_VerifyGraphicsCalls && result != VK_SUCCESS) { \
            dmLogError("Vulkan Error (%s:%d) %s", __FILE__, __LINE__, VkResultToStr(result)); \
            assert(0); \
        } \
    }

    Context* g_Context = 0;

    #define DM_VK_RESULT_TO_STR_CASE(x) case x: return #x
    static const char* VkResultToStr(VkResult res)
    {
        switch(res)
        {
            DM_VK_RESULT_TO_STR_CASE(VK_SUCCESS);
            DM_VK_RESULT_TO_STR_CASE(VK_NOT_READY);
            DM_VK_RESULT_TO_STR_CASE(VK_TIMEOUT);
            DM_VK_RESULT_TO_STR_CASE(VK_EVENT_SET);
            DM_VK_RESULT_TO_STR_CASE(VK_EVENT_RESET);
            DM_VK_RESULT_TO_STR_CASE(VK_INCOMPLETE);
            DM_VK_RESULT_TO_STR_CASE(VK_ERROR_OUT_OF_HOST_MEMORY);
            DM_VK_RESULT_TO_STR_CASE(VK_ERROR_OUT_OF_DEVICE_MEMORY);
            DM_VK_RESULT_TO_STR_CASE(VK_ERROR_INITIALIZATION_FAILED);
            DM_VK_RESULT_TO_STR_CASE(VK_ERROR_DEVICE_LOST);
            DM_VK_RESULT_TO_STR_CASE(VK_ERROR_MEMORY_MAP_FAILED);
            DM_VK_RESULT_TO_STR_CASE(VK_ERROR_LAYER_NOT_PRESENT);
            DM_VK_RESULT_TO_STR_CASE(VK_ERROR_EXTENSION_NOT_PRESENT);
            DM_VK_RESULT_TO_STR_CASE(VK_ERROR_FEATURE_NOT_PRESENT);
            DM_VK_RESULT_TO_STR_CASE(VK_ERROR_INCOMPATIBLE_DRIVER);
            DM_VK_RESULT_TO_STR_CASE(VK_ERROR_TOO_MANY_OBJECTS);
            DM_VK_RESULT_TO_STR_CASE(VK_ERROR_FORMAT_NOT_SUPPORTED);
            DM_VK_RESULT_TO_STR_CASE(VK_ERROR_FRAGMENTED_POOL);
            DM_VK_RESULT_TO_STR_CASE(VK_ERROR_OUT_OF_POOL_MEMORY);
            DM_VK_RESULT_TO_STR_CASE(VK_ERROR_INVALID_EXTERNAL_HANDLE);
            DM_VK_RESULT_TO_STR_CASE(VK_ERROR_SURFACE_LOST_KHR);
            DM_VK_RESULT_TO_STR_CASE(VK_ERROR_NATIVE_WINDOW_IN_USE_KHR);
            DM_VK_RESULT_TO_STR_CASE(VK_SUBOPTIMAL_KHR);
            DM_VK_RESULT_TO_STR_CASE(VK_ERROR_OUT_OF_DATE_KHR);
            DM_VK_RESULT_TO_STR_CASE(VK_ERROR_INCOMPATIBLE_DISPLAY_KHR);
            DM_VK_RESULT_TO_STR_CASE(VK_ERROR_VALIDATION_FAILED_EXT);
            DM_VK_RESULT_TO_STR_CASE(VK_ERROR_INVALID_SHADER_NV);
            DM_VK_RESULT_TO_STR_CASE(VK_ERROR_INVALID_DRM_FORMAT_MODIFIER_PLANE_LAYOUT_EXT);
            DM_VK_RESULT_TO_STR_CASE(VK_ERROR_FRAGMENTATION_EXT);
            DM_VK_RESULT_TO_STR_CASE(VK_ERROR_NOT_PERMITTED_EXT);
            DM_VK_RESULT_TO_STR_CASE(VK_ERROR_INVALID_DEVICE_ADDRESS_EXT);
            DM_VK_RESULT_TO_STR_CASE(VK_ERROR_FULL_SCREEN_EXCLUSIVE_MODE_LOST_EXT);
            DM_VK_RESULT_TO_STR_CASE(VK_RESULT_MAX_ENUM);
            default: break;
        }

        return "UNKNOWN_ERROR";
    }
    #undef DM_VK_RESULT_TO_STRING_CASE

    #define DM_TEXTURE_FORMAT_TO_STR_CASE(x) case TEXTURE_FORMAT_##x: return #x;
    static const char* TextureFormatToString(TextureFormat format)
    {
        switch(format)
        {
            DM_TEXTURE_FORMAT_TO_STR_CASE(LUMINANCE);
            DM_TEXTURE_FORMAT_TO_STR_CASE(LUMINANCE_ALPHA);
            DM_TEXTURE_FORMAT_TO_STR_CASE(RGB);
            DM_TEXTURE_FORMAT_TO_STR_CASE(RGBA);
            DM_TEXTURE_FORMAT_TO_STR_CASE(RGB_16BPP);
            DM_TEXTURE_FORMAT_TO_STR_CASE(RGBA_16BPP);
            DM_TEXTURE_FORMAT_TO_STR_CASE(RGB_DXT1);
            DM_TEXTURE_FORMAT_TO_STR_CASE(RGBA_DXT1);
            DM_TEXTURE_FORMAT_TO_STR_CASE(RGBA_DXT3);
            DM_TEXTURE_FORMAT_TO_STR_CASE(RGBA_DXT5);
            DM_TEXTURE_FORMAT_TO_STR_CASE(DEPTH);
            DM_TEXTURE_FORMAT_TO_STR_CASE(STENCIL);
            DM_TEXTURE_FORMAT_TO_STR_CASE(RGB_PVRTC_2BPPV1);
            DM_TEXTURE_FORMAT_TO_STR_CASE(RGB_PVRTC_4BPPV1);
            DM_TEXTURE_FORMAT_TO_STR_CASE(RGBA_PVRTC_2BPPV1);
            DM_TEXTURE_FORMAT_TO_STR_CASE(RGBA_PVRTC_4BPPV1);
            DM_TEXTURE_FORMAT_TO_STR_CASE(RGB_ETC1);
            DM_TEXTURE_FORMAT_TO_STR_CASE(RGB16F);
            DM_TEXTURE_FORMAT_TO_STR_CASE(RGB32F);
            DM_TEXTURE_FORMAT_TO_STR_CASE(RGBA16F);
            DM_TEXTURE_FORMAT_TO_STR_CASE(RGBA32F);
            DM_TEXTURE_FORMAT_TO_STR_CASE(R16F);
            DM_TEXTURE_FORMAT_TO_STR_CASE(RG16F);
            DM_TEXTURE_FORMAT_TO_STR_CASE(R32F);
            DM_TEXTURE_FORMAT_TO_STR_CASE(RG32F);
            default:break;
        }
        return "UNKNOWN_FORMAT";
    }
    #undef DM_TEXTURE_FORMAT_TO_STR_CASE


    static inline uint32_t GetNextRenderTargetId()
    {
        static uint32_t next_id = 1;

        // DM_RENDERTARGET_BACKBUFFER_ID is taken for the main framebuffer
        if (next_id == DM_RENDERTARGET_BACKBUFFER_ID)
        {
            next_id = DM_RENDERTARGET_BACKBUFFER_ID + 1;
        }

        return next_id++;
    }

    static VkResult CreateMainFrameSyncObjects(VkDevice vk_device, uint8_t frame_resource_count, FrameResource* frame_resources_out)
    {
        VkSemaphoreCreateInfo vk_create_semaphore_info;
        memset(&vk_create_semaphore_info, 0, sizeof(vk_create_semaphore_info));
        vk_create_semaphore_info.sType = VK_STRUCTURE_TYPE_SEMAPHORE_CREATE_INFO;

        VkFenceCreateInfo vk_create_fence_info;
        memset(&vk_create_fence_info, 0, sizeof(vk_create_fence_info));
        vk_create_fence_info.sType = VK_STRUCTURE_TYPE_FENCE_CREATE_INFO;
        vk_create_fence_info.flags = VK_FENCE_CREATE_SIGNALED_BIT;

        for(uint8_t i=0; i < frame_resource_count; i++)
        {
            if (vkCreateSemaphore(vk_device, &vk_create_semaphore_info, 0, &frame_resources_out[i].m_ImageAvailable) != VK_SUCCESS ||
                vkCreateSemaphore(vk_device, &vk_create_semaphore_info, 0, &frame_resources_out[i].m_RenderFinished) != VK_SUCCESS ||
                vkCreateFence(vk_device, &vk_create_fence_info, 0, &frame_resources_out[i].m_SubmitFence) != VK_SUCCESS)
            {
                return VK_ERROR_INITIALIZATION_FAILED;
            }
        }

        return VK_SUCCESS;
    }

    static VkResult CreateMainScratchBuffers(VkPhysicalDevice vk_physical_device, VkDevice vk_device,
        uint8_t swap_chain_image_count, uint32_t scratch_buffer_size, uint16_t descriptor_count,
        DescriptorAllocator* descriptor_allocators_out, ScratchBuffer* scratch_buffers_out)
    {
        memset(scratch_buffers_out, 0, sizeof(ScratchBuffer) * swap_chain_image_count);
        memset(descriptor_allocators_out, 0, sizeof(DescriptorAllocator) * swap_chain_image_count);
        for(uint8_t i=0; i < swap_chain_image_count; i++)
        {
            VkResult res = CreateDescriptorAllocator(vk_device, descriptor_count, &descriptor_allocators_out[i]);
            if (res != VK_SUCCESS)
            {
                return res;
            }

            res = CreateScratchBuffer(vk_physical_device, vk_device, scratch_buffer_size, true, &descriptor_allocators_out[i], &scratch_buffers_out[i]);
            if (res != VK_SUCCESS)
            {
                return res;
            }
        }

        return VK_SUCCESS;
    }

    static VkSamplerAddressMode GetVulkanSamplerAddressMode(TextureWrap wrap)
    {
        const VkSamplerAddressMode address_mode_lut[] = {
            VK_SAMPLER_ADDRESS_MODE_CLAMP_TO_BORDER,
            VK_SAMPLER_ADDRESS_MODE_CLAMP_TO_EDGE,
            VK_SAMPLER_ADDRESS_MODE_MIRRORED_REPEAT,
            VK_SAMPLER_ADDRESS_MODE_REPEAT,
        };
        return address_mode_lut[wrap];
    }

    static uint8_t CreateTextureSampler(VkDevice vk_device, dmArray<TextureSampler>& texture_samplers, TextureFilter minfilter, TextureFilter magfilter, TextureWrap uwrap, TextureWrap vwrap, uint8_t maxLod)
    {
        VkFilter             vk_mag_filter;
        VkFilter             vk_min_filter;
        VkSamplerMipmapMode  vk_mipmap_mode = VK_SAMPLER_MIPMAP_MODE_NEAREST;
        // No conversions needed for wrap modes
        float max_lod                  = (float) maxLod;
        VkSamplerAddressMode vk_wrap_u = GetVulkanSamplerAddressMode(uwrap);
        VkSamplerAddressMode vk_wrap_v = GetVulkanSamplerAddressMode(vwrap);

        // Convert mag filter to Vulkan type
        if (magfilter == TEXTURE_FILTER_NEAREST)
        {
            vk_mag_filter = VK_FILTER_NEAREST;
        }
        else if (magfilter == TEXTURE_FILTER_LINEAR)
        {
            vk_mag_filter = VK_FILTER_LINEAR;
        }
        else
        {
            assert(0 && "Unsupported type for mag filter");
        }

        // Convert minfilter to Vulkan type, the conversions are
        // taken from https://www.khronos.org/registry/vulkan/specs/1.1-extensions/man/html/VkSamplerCreateInfo.html
        // and should match the OpenGL functionality.
        if (minfilter == TEXTURE_FILTER_NEAREST)
        {
            vk_min_filter = VK_FILTER_NEAREST;
            max_lod       = 0.25f;
        }
        else if (minfilter == TEXTURE_FILTER_LINEAR)
        {
            vk_min_filter = VK_FILTER_LINEAR;
            max_lod       = 0.25f;
        }
        else if (minfilter == TEXTURE_FILTER_NEAREST_MIPMAP_NEAREST)
        {
            vk_min_filter  = VK_FILTER_NEAREST;
        }
        else if (minfilter == TEXTURE_FILTER_LINEAR_MIPMAP_NEAREST)
        {
            vk_min_filter  = VK_FILTER_LINEAR;
        }
        else if (minfilter == TEXTURE_FILTER_NEAREST_MIPMAP_LINEAR)
        {
            vk_min_filter  = VK_FILTER_NEAREST;
            vk_mipmap_mode = VK_SAMPLER_MIPMAP_MODE_LINEAR;
        }
        else if (minfilter == TEXTURE_FILTER_LINEAR_MIPMAP_LINEAR)
        {
            vk_min_filter  = VK_FILTER_LINEAR;
            vk_mipmap_mode = VK_SAMPLER_MIPMAP_MODE_LINEAR;
        }
        else
        {
            assert(0 && "Unsupported type for min filter");
        }

        TextureSampler new_sampler;
        new_sampler.m_MinFilter    = minfilter;
        new_sampler.m_MagFilter    = magfilter;
        new_sampler.m_AddressModeU = uwrap;
        new_sampler.m_AddressModeV = vwrap;
        new_sampler.m_MaxLod       = maxLod;

        uint32_t sampler_index = texture_samplers.Size();

        if (texture_samplers.Full())
        {
            texture_samplers.OffsetCapacity(1);
        }

        VkResult res = CreateTextureSampler(vk_device,
            vk_min_filter, vk_mag_filter, vk_mipmap_mode, vk_wrap_u, vk_wrap_v,
            0.0, max_lod, &new_sampler.m_Sampler);
        CHECK_VK_ERROR(res);

        texture_samplers.Push(new_sampler);
        return (uint8_t) sampler_index;
    }

    static int8_t GetTextureSamplerIndex(dmArray<TextureSampler>& texture_samplers, TextureFilter minfilter, TextureFilter magfilter, TextureWrap uwrap, TextureWrap vwrap, uint8_t maxLod)
    {
        for (uint32_t i=0; i < texture_samplers.Size(); i++)
        {
            TextureSampler& sampler = texture_samplers[i];
            if (sampler.m_MagFilter     == magfilter &&
                sampler.m_MinFilter     == minfilter &&
                sampler.m_AddressModeU  == uwrap     &&
                sampler.m_AddressModeV  == vwrap     &&
                sampler.m_MaxLod        == maxLod)
            {
                return (uint8_t) i;
            }
        }

        return -1;
    }

    void DestroyPipelineCacheCb(HContext context, const uint64_t* key, Pipeline* value)
    {
        DestroyPipeline(context->m_LogicalDevice.m_Device, value);
    }

    static bool EndRenderPass(HContext context)
    {
        assert(context->m_CurrentRenderTarget);
        if (!context->m_CurrentRenderTarget->m_IsBound)
        {
            return false;
        }

        vkCmdEndRenderPass(context->m_MainCommandBuffers[context->m_SwapChain->m_ImageIndex]);
        context->m_CurrentRenderTarget->m_IsBound = 0;
        return true;
    }

    static void BeginRenderPass(HContext context, RenderTarget* rt)
    {
        assert(context->m_CurrentRenderTarget);
        if (context->m_CurrentRenderTarget->m_Id == rt->m_Id &&
            context->m_CurrentRenderTarget->m_IsBound)
        {
            return;
        }

        // If we bind a render pass without explicitly unbinding
        // the current render pass, we must first unbind it.
        if (context->m_CurrentRenderTarget->m_IsBound)
        {
            EndRenderPass(context);
        }

        VkClearValue vk_clear_values[2];
        memset(vk_clear_values, 0, sizeof(vk_clear_values));

        // Clear color and depth/stencil separately
        vk_clear_values[0].color.float32[3]     = 1.0f;
        vk_clear_values[1].depthStencil.depth   = 1.0f;
        vk_clear_values[1].depthStencil.stencil = 0;

        VkRenderPassBeginInfo vk_render_pass_begin_info;
        vk_render_pass_begin_info.sType               = VK_STRUCTURE_TYPE_RENDER_PASS_BEGIN_INFO;
        vk_render_pass_begin_info.renderPass          = rt->m_RenderPass;
        vk_render_pass_begin_info.framebuffer         = rt->m_Framebuffer;
        vk_render_pass_begin_info.pNext               = 0;
        vk_render_pass_begin_info.renderArea.offset.x = 0;
        vk_render_pass_begin_info.renderArea.offset.y = 0;
        vk_render_pass_begin_info.renderArea.extent   = rt->m_Extent;
        vk_render_pass_begin_info.clearValueCount     = 2;
        vk_render_pass_begin_info.pClearValues        = 0;

        vk_render_pass_begin_info.clearValueCount = 2;
        vk_render_pass_begin_info.pClearValues    = vk_clear_values;

        vkCmdBeginRenderPass(context->m_MainCommandBuffers[context->m_SwapChain->m_ImageIndex], &vk_render_pass_begin_info, VK_SUBPASS_CONTENTS_INLINE);

        context->m_CurrentRenderTarget = rt;
        context->m_CurrentRenderTarget->m_IsBound = 1;
    }

    static void GetDepthFormatAndTiling(VkPhysicalDevice vk_physical_device, const VkFormat* vk_format_list, uint8_t vk_format_list_size, VkFormat* vk_format_out, VkImageTiling* vk_tiling_out)
    {
        // Depth formats are optional, so we need to query
        // what available formats we have.
        const VkFormat vk_format_list_default[] = {
            VK_FORMAT_D32_SFLOAT_S8_UINT,
            VK_FORMAT_D32_SFLOAT,
            VK_FORMAT_D24_UNORM_S8_UINT,
            VK_FORMAT_D16_UNORM_S8_UINT,
            VK_FORMAT_D16_UNORM
        };

        const VkFormat* vk_formats_to_test = vk_format_list ? vk_format_list : vk_format_list_default;
        uint8_t vk_formats_to_test_size    = vk_format_list ? vk_format_list_size : sizeof(vk_format_list_default) / sizeof(vk_format_list_default[0]);

        // Check if we can use optimal tiling for this format, otherwise
        // we try to find the best format that supports linear
        VkImageTiling vk_image_tiling = VK_IMAGE_TILING_OPTIMAL;
        VkFormat vk_depth_format      = GetSupportedTilingFormat(vk_physical_device, &vk_formats_to_test[0],
            vk_formats_to_test_size, vk_image_tiling, VK_FORMAT_FEATURE_DEPTH_STENCIL_ATTACHMENT_BIT);

        if (vk_depth_format == VK_FORMAT_UNDEFINED)
        {
            vk_image_tiling = VK_IMAGE_TILING_LINEAR;
            vk_depth_format = GetSupportedTilingFormat(vk_physical_device, &vk_formats_to_test[0],
                vk_formats_to_test_size, vk_image_tiling, VK_FORMAT_FEATURE_DEPTH_STENCIL_ATTACHMENT_BIT);
        }

        *vk_format_out = vk_depth_format;
        *vk_tiling_out = vk_image_tiling;
    }

    static VkResult CreateDepthStencilTexture(HContext context, VkFormat vk_depth_format, VkImageTiling vk_depth_tiling,
        uint32_t width, uint32_t height, VkSampleCountFlagBits vk_sample_count, Texture* depth_stencil_texture_out)
    {
        const VkPhysicalDevice vk_physical_device = context->m_PhysicalDevice.m_Device;
        const VkDevice vk_device                  = context->m_LogicalDevice.m_Device;

        // The aspect flag indicates what the image should be used for,
        // it is usually color or stencil | depth.
        VkImageAspectFlags vk_aspect = VK_IMAGE_ASPECT_DEPTH_BIT;
        if (vk_depth_format == VK_FORMAT_D32_SFLOAT_S8_UINT ||
            vk_depth_format == VK_FORMAT_D24_UNORM_S8_UINT  ||
            vk_depth_format == VK_FORMAT_D16_UNORM_S8_UINT)
        {
            vk_aspect |= VK_IMAGE_ASPECT_STENCIL_BIT;
        }

        VkResult res = CreateTexture2D(vk_physical_device, vk_device, width, height, 1,
            vk_sample_count, vk_depth_format, vk_depth_tiling, VK_IMAGE_USAGE_DEPTH_STENCIL_ATTACHMENT_BIT,
            VK_MEMORY_PROPERTY_DEVICE_LOCAL_BIT, vk_aspect, VK_IMAGE_LAYOUT_UNDEFINED, depth_stencil_texture_out);
        CHECK_VK_ERROR(res);

        if (res == VK_SUCCESS)
        {
            res = TransitionImageLayout(vk_device, context->m_LogicalDevice.m_CommandPool, context->m_LogicalDevice.m_GraphicsQueue, depth_stencil_texture_out->m_Handle.m_Image, vk_aspect,
                VK_IMAGE_LAYOUT_UNDEFINED, VK_IMAGE_LAYOUT_DEPTH_STENCIL_ATTACHMENT_OPTIMAL);
            CHECK_VK_ERROR(res);
        }

        return res;
    }

    static VkResult CreateMainRenderTarget(HContext context)
    {
        assert(context->m_SwapChain);

        // We need to create a framebuffer per swap chain image
        // so that they can be used in different states in the rendering pipeline
        context->m_MainFrameBuffers.SetCapacity(context->m_SwapChain->m_Images.Size());
        context->m_MainFrameBuffers.SetSize(context->m_SwapChain->m_Images.Size());

        SwapChain* swapChain = context->m_SwapChain;
        VkResult res;

        for (uint8_t i=0; i < context->m_MainFrameBuffers.Size(); i++)
        {
            // All swap chain images can share the same depth buffer,
            // that's why we create a single depth buffer at the start and reuse it.
            // Same thing goes for the resolve buffer if we are rendering with
            // multisampling enabled.
            VkImageView& vk_image_view_swap      = swapChain->m_ImageViews[i];
            VkImageView& vk_image_view_depth     = context->m_MainTextureDepthStencil.m_Handle.m_ImageView;
            VkImageView& vk_image_view_resolve   = swapChain->m_ResolveTexture.m_Handle.m_ImageView;
            VkImageView  vk_image_attachments[3];
            uint8_t num_attachments;

            if (swapChain->HasMultiSampling())
            {
                vk_image_attachments[0] = vk_image_view_resolve;
                vk_image_attachments[1] = vk_image_view_depth;
                vk_image_attachments[2] = vk_image_view_swap;
                num_attachments = 3;
            }
            else
            {
                vk_image_attachments[0] = vk_image_view_swap;
                vk_image_attachments[1] = vk_image_view_depth;
                num_attachments = 2;
            }

            res = CreateFramebuffer(context->m_LogicalDevice.m_Device,context->m_MainRenderPass,
                swapChain->m_ImageExtent.width, swapChain->m_ImageExtent.height,
                vk_image_attachments, num_attachments, &context->m_MainFrameBuffers[i]);
            CHECK_VK_ERROR(res);
        }

        // Initialize the dummy rendertarget for the main framebuffer
        // The m_Framebuffer construct will be rotated sequentially
        // with the framebuffer objects created per swap chain.
        RenderTarget& rt = context->m_MainRenderTarget;
        rt.m_RenderPass  = context->m_MainRenderPass;
        rt.m_Framebuffer = context->m_MainFrameBuffers[0];
        rt.m_Extent      = swapChain->m_ImageExtent;

        return res;
    }

    static VkResult CreateMainRenderingResources(HContext context)
    {
        VkDevice vk_device = context->m_LogicalDevice.m_Device;

        // Create depth/stencil buffer
        VkFormat vk_depth_format;
        VkImageTiling vk_depth_tiling;
        GetDepthFormatAndTiling(context->m_PhysicalDevice.m_Device, 0, 0, &vk_depth_format, &vk_depth_tiling);
        memset(&context->m_MainTextureDepthStencil, 0, sizeof(context->m_MainTextureDepthStencil));
        VkResult res = CreateDepthStencilTexture(context,
            vk_depth_format, vk_depth_tiling,
            context->m_SwapChain->m_ImageExtent.width,
            context->m_SwapChain->m_ImageExtent.height,
            context->m_SwapChain->m_SampleCountFlag,
            &context->m_MainTextureDepthStencil);
        CHECK_VK_ERROR(res);

        // Create main render pass with two attachments
        RenderPassAttachment  attachments[3];
        RenderPassAttachment* attachment_resolve = 0;
        attachments[0].m_Format      = context->m_SwapChain->m_SurfaceFormat.format;
        attachments[0].m_ImageLayout = context->m_SwapChain->HasMultiSampling() ? VK_IMAGE_LAYOUT_COLOR_ATTACHMENT_OPTIMAL : VK_IMAGE_LAYOUT_PRESENT_SRC_KHR;
        attachments[1].m_Format      = context->m_MainTextureDepthStencil.m_Format;
        attachments[1].m_ImageLayout = VK_IMAGE_LAYOUT_DEPTH_STENCIL_ATTACHMENT_OPTIMAL;

        // Set third attachment as framebuffer resolve attachment
        if (context->m_SwapChain->HasMultiSampling())
        {
            attachments[2].m_Format      = context->m_SwapChain->m_SurfaceFormat.format;
            attachments[2].m_ImageLayout = VK_IMAGE_LAYOUT_PRESENT_SRC_KHR;
            attachment_resolve = &attachments[2];
        }

        res = CreateRenderPass(vk_device, context->m_SwapChain->m_SampleCountFlag, attachments, 1, &attachments[1], attachment_resolve, &context->m_MainRenderPass);
        CHECK_VK_ERROR(res);

        res = CreateMainRenderTarget(context);
        CHECK_VK_ERROR(res);
        context->m_CurrentRenderTarget = &context->m_MainRenderTarget;

        // Create main command buffers, one for each swap chain image
        const uint32_t num_swap_chain_images = context->m_SwapChain->m_Images.Size();
        context->m_MainCommandBuffers.SetCapacity(num_swap_chain_images);
        context->m_MainCommandBuffers.SetSize(num_swap_chain_images);

        res = CreateCommandBuffers(vk_device,
            context->m_LogicalDevice.m_CommandPool,
            context->m_MainCommandBuffers.Size(),
            context->m_MainCommandBuffers.Begin());
        CHECK_VK_ERROR(res);

        // Create an additional single-time buffer for device uploading
        CreateCommandBuffers(vk_device, context->m_LogicalDevice.m_CommandPool, 1, &context->m_MainCommandBufferUploadHelper);

        // Create main resources-to-destroy lists, one for each command buffer
        for (uint32_t i = 0; i < num_swap_chain_images; ++i)
        {
            context->m_MainResourcesToDestroy[i] = new ResourcesToDestroyList;
            context->m_MainResourcesToDestroy[i]->SetCapacity(8);
        }

        // Create main sync objects
        res = CreateMainFrameSyncObjects(vk_device, g_max_frames_in_flight, context->m_FrameResources);
        CHECK_VK_ERROR(res);


        // Create scratch buffer and descriptor allocators, one for each swap chain image
        //   Note: These constants are guessed and equals roughly 256 draw calls and 64kb
        //         of uniform memory per scratch buffer. The scratch buffer can dynamically
        //         grow, this is just a starting point.
        const uint16_t descriptor_count_per_pool = 512;
        const uint32_t buffer_size               = 256 * descriptor_count_per_pool;

        context->m_MainScratchBuffers.SetCapacity(num_swap_chain_images);
        context->m_MainScratchBuffers.SetSize(num_swap_chain_images);
        context->m_MainDescriptorAllocators.SetCapacity(num_swap_chain_images);
        context->m_MainDescriptorAllocators.SetSize(num_swap_chain_images);

        res = CreateMainScratchBuffers(context->m_PhysicalDevice.m_Device, vk_device,
            num_swap_chain_images, buffer_size, descriptor_count_per_pool,
            context->m_MainDescriptorAllocators.Begin(), context->m_MainScratchBuffers.Begin());
        CHECK_VK_ERROR(res);

        // Create default pipeline state
        PipelineState vk_default_pipeline;
        vk_default_pipeline.m_WriteColorMask           = DMGRAPHICS_STATE_WRITE_R | DMGRAPHICS_STATE_WRITE_G | DMGRAPHICS_STATE_WRITE_B | DMGRAPHICS_STATE_WRITE_A;
        vk_default_pipeline.m_WriteDepth               = 1;
        vk_default_pipeline.m_PrimtiveType             = PRIMITIVE_TRIANGLES;
        vk_default_pipeline.m_DepthTestEnabled         = 1;
        vk_default_pipeline.m_DepthTestFunc            = COMPARE_FUNC_LEQUAL;
        vk_default_pipeline.m_BlendEnabled             = 0;
        vk_default_pipeline.m_BlendSrcFactor           = BLEND_FACTOR_ZERO;
        vk_default_pipeline.m_BlendDstFactor           = BLEND_FACTOR_ZERO;
        vk_default_pipeline.m_StencilEnabled           = 0;
        vk_default_pipeline.m_StencilOpFail            = STENCIL_OP_KEEP;
        vk_default_pipeline.m_StencilOpDepthFail       = STENCIL_OP_KEEP;
        vk_default_pipeline.m_StencilOpPass            = STENCIL_OP_KEEP;
        vk_default_pipeline.m_StencilTestFunc          = COMPARE_FUNC_ALWAYS;
        vk_default_pipeline.m_StencilWriteMask         = 0xff;
        vk_default_pipeline.m_StencilCompareMask       = 0xff;
        vk_default_pipeline.m_StencilReference         = 0x0;
        vk_default_pipeline.m_CullFaceEnabled          = 0;
        vk_default_pipeline.m_CullFaceType             = FACE_TYPE_BACK;
        vk_default_pipeline.m_PolygonOffsetFillEnabled = 0;
        context->m_PipelineState = vk_default_pipeline;

        // Create default texture sampler
        CreateTextureSampler(vk_device, context->m_TextureSamplers, TEXTURE_FILTER_LINEAR, TEXTURE_FILTER_LINEAR, TEXTURE_WRAP_REPEAT, TEXTURE_WRAP_REPEAT, 1);

        return res;
    }

    void SwapChainChanged(HContext context, uint32_t* width, uint32_t* height)
    {
        VkDevice vk_device = context->m_LogicalDevice.m_Device;
        // Flush all current commands
        SynchronizeDevice(vk_device);

        // Update swap chain capabilities
        SwapChainCapabilities swap_chain_capabilities;
        GetSwapChainCapabilities(context->m_PhysicalDevice.m_Device, context->m_WindowSurface, swap_chain_capabilities);
        context->m_SwapChainCapabilities.Swap(swap_chain_capabilities);

        VkResult res = UpdateSwapChain(&context->m_PhysicalDevice, &context->m_LogicalDevice, width, height, true, context->m_SwapChainCapabilities, context->m_SwapChain);
        CHECK_VK_ERROR(res);

        // Reset & create main Depth/Stencil buffer
        Texture* depth_stencil_texture = &context->m_MainTextureDepthStencil;
        DestroyDeviceBuffer(vk_device, &depth_stencil_texture->m_DeviceBuffer.m_Handle);
        DestroyTexture(vk_device, &depth_stencil_texture->m_Handle);
        VkFormat vk_depth_format;
        VkImageTiling vk_depth_tiling;
        GetDepthFormatAndTiling(context->m_PhysicalDevice.m_Device, 0, 0, &vk_depth_format, &vk_depth_tiling);
        res = CreateDepthStencilTexture(context,
            vk_depth_format, vk_depth_tiling,
            context->m_SwapChain->m_ImageExtent.width,
            context->m_SwapChain->m_ImageExtent.height,
            context->m_SwapChain->m_SampleCountFlag,
            depth_stencil_texture);
        CHECK_VK_ERROR(res);

        context->m_WindowWidth  = context->m_SwapChain->m_ImageExtent.width;
        context->m_WindowHeight = context->m_SwapChain->m_ImageExtent.height;

        // Reset main rendertarget (but not the render pass)
        RenderTarget* mainRenderTarget = &context->m_MainRenderTarget;
        mainRenderTarget->m_RenderPass = VK_NULL_HANDLE;
        for (uint8_t i=0; i < context->m_MainFrameBuffers.Size(); i++)
        {
            mainRenderTarget->m_Framebuffer = context->m_MainFrameBuffers[i];
            DestroyRenderTarget(&context->m_LogicalDevice, mainRenderTarget);
        }

        res = CreateMainRenderTarget(context);
        CHECK_VK_ERROR(res);

        // Flush once again to make sure all transitions are complete
        SynchronizeDevice(vk_device);
    }

    void FlushResourcesToDestroy(VkDevice vk_device, ResourcesToDestroyList* resource_list)
    {
        if (resource_list->Size() > 0)
        {
            for (uint32_t i = 0; i < resource_list->Size(); ++i)
            {
                ResourceToDestroy& resource = resource_list->Begin()[i];

                switch(resource.m_ResourceType)
                {
                    case RESOURCE_TYPE_DEVICE_BUFFER:
                        DestroyDeviceBuffer(vk_device, &resource.m_DeviceBuffer);
                        break;
                    case RESOURCE_TYPE_TEXTURE:
                        DestroyTexture(vk_device, &resource.m_Texture);
                        break;
                    case RESOURCE_TYPE_DESCRIPTOR_ALLOCATOR:
                        DestroyDescriptorAllocator(vk_device, &resource.m_DescriptorAllocator);
                    default:
                        assert(0);
                        break;
                }
            }

            resource_list->SetSize(0);
        }
    }

    static inline void SetViewportHelper(VkCommandBuffer vk_command_buffer, int32_t x, int32_t y, int32_t width, int32_t height)
    {
        VkViewport vk_viewport;
        vk_viewport.x        = (float) x;
        vk_viewport.y        = (float) y;
        vk_viewport.width    = (float) width;
        vk_viewport.height   = (float) height;
        vk_viewport.minDepth = 0.0f;
        vk_viewport.maxDepth = 1.0f;
        vkCmdSetViewport(vk_command_buffer, 0, 1, &vk_viewport);
    }

    static bool IsExtensionSupported(PhysicalDevice* device, const char* ext_name)
    {
        for (uint32_t j=0; j < device->m_DeviceExtensionCount; ++j)
        {
            if (dmStrCaseCmp(device->m_DeviceExtensions[j].extensionName, ext_name) == 0)
            {
                return true;
            }
        }

        return false;
    }

    bool InitializeVulkan(HContext context, const WindowParams* params)
    {
        VkResult res = CreateWindowSurface(context->m_Instance, &context->m_WindowSurface, params->m_HighDPI);
        if (res != VK_SUCCESS)
        {
            dmLogError("Could not create window surface for Vulkan, reason: %s.", VkResultToStr(res));
            return false;
        }

        uint32_t device_count = GetPhysicalDeviceCount(context->m_Instance);

        if (device_count == 0)
        {
            dmLogError("Could not get any Vulkan devices.");
            return false;
        }

        PhysicalDevice* device_list     = new PhysicalDevice[device_count];
        PhysicalDevice* selected_device = NULL;
        GetPhysicalDevices(context->m_Instance, &device_list, device_count);

        // Required device extensions. These must be present for anything to work.
        dmArray<const char*> device_extensions;
        device_extensions.SetCapacity(2);
        device_extensions.Push(VK_KHR_SWAPCHAIN_EXTENSION_NAME);
        // From spec:
        // "Allow negative height to be specified in the VkViewport::height field to
        // perform y-inversion of the clip-space to framebuffer-space transform.
        // This allows apps to avoid having to use gl_Position.y = -gl_Position.y
        // in shaders also targeting other APIs."
        device_extensions.Push(VK_KHR_MAINTENANCE1_EXTENSION_NAME);

        QueueFamily selected_queue_family;
        SwapChainCapabilities selected_swap_chain_capabilities;
        for (uint32_t i = 0; i < device_count; ++i)
        {
            #define DESTROY_AND_CONTINUE(d) \
                DestroyPhysicalDevice(d); \
                continue;

            PhysicalDevice* device = &device_list[i];

            // Make sure we have a graphics and present queue available
            QueueFamily queue_family = GetQueueFamily(device, context->m_WindowSurface);
            if (!queue_family.IsValid())
            {
                dmLogError("Device selection failed for device %s: Could not get a valid queue family.", device->m_Properties.deviceName);
                DESTROY_AND_CONTINUE(device)
            }

            // Make sure all device extensions are supported
            bool all_extensions_found = true;
            for (uint32_t ext_i = 0; ext_i < device_extensions.Size(); ++ext_i)
            {
                if (!IsExtensionSupported(device, device_extensions[ext_i]))
                {
                    all_extensions_found = false;
                    break;
                }
            }

            if (!all_extensions_found)
            {
                dmLogError("Device selection failed for device %s: Could not find all required device extensions.", device->m_Properties.deviceName);
                DESTROY_AND_CONTINUE(device)
            }

            // Make sure device has swap chain support
            GetSwapChainCapabilities(device->m_Device, context->m_WindowSurface, selected_swap_chain_capabilities);

            if (selected_swap_chain_capabilities.m_SurfaceFormats.Size() == 0 ||
                selected_swap_chain_capabilities.m_PresentModes.Size() == 0)
            {
                dmLogError("Device selection failed for device %s: Could not find a valid swap chain.", device->m_Properties.deviceName);
                DESTROY_AND_CONTINUE(device)
            }

            dmLogInfo("Vulkan device selected: %s", device->m_Properties.deviceName);

            selected_device = device;
            selected_queue_family = queue_family;
            break;

            #undef DESTROY_AND_CONTINUE
        }

        LogicalDevice logical_device;
        uint32_t created_width  = params->m_Width;
        uint32_t created_height = params->m_Height;
        const bool want_vsync   = true;
        VkSampleCountFlagBits vk_closest_multisample_flag;

        uint16_t validation_layers_count;
        const char** validation_layers = GetValidationLayers(&validation_layers_count);

        if (selected_device == NULL)
        {
            dmLogError("Could not select a suitable Vulkan device.");
            goto bail;
        }

    #if defined(__MACH__)
        // Check for optional extensions so that we can enable them if they exist
        if (IsExtensionSupported(selected_device, VK_IMG_FORMAT_PVRTC_EXTENSION_NAME))
        {
            device_extensions.OffsetCapacity(1);
            device_extensions.Push(VK_IMG_FORMAT_PVRTC_EXTENSION_NAME);
            context->m_TextureFormatSupport |= 1 << TEXTURE_FORMAT_RGB_PVRTC_2BPPV1;
            context->m_TextureFormatSupport |= 1 << TEXTURE_FORMAT_RGB_PVRTC_4BPPV1;
            context->m_TextureFormatSupport |= 1 << TEXTURE_FORMAT_RGBA_PVRTC_2BPPV1;
            context->m_TextureFormatSupport |= 1 << TEXTURE_FORMAT_RGBA_PVRTC_4BPPV1;
        }
    #else

        if (selected_device->m_Features.textureCompressionETC2)
        {
            context->m_TextureFormatSupport |= 1 << TEXTURE_FORMAT_RGB_ETC1;
        }

        if (selected_device->m_Features.textureCompressionBC)
        {
            context->m_TextureFormatSupport |= 1 << TEXTURE_FORMAT_RGB_DXT1;
            context->m_TextureFormatSupport |= 1 << TEXTURE_FORMAT_RGBA_DXT1;
            context->m_TextureFormatSupport |= 1 << TEXTURE_FORMAT_RGBA_DXT3;
            context->m_TextureFormatSupport |= 1 << TEXTURE_FORMAT_RGBA_DXT5;
        }
    #endif

        res = CreateLogicalDevice(selected_device, context->m_WindowSurface, selected_queue_family,
            device_extensions.Begin(), (uint8_t)device_extensions.Size(),
            validation_layers, (uint8_t)validation_layers_count, &logical_device);
        if (res != VK_SUCCESS)
        {
            dmLogError("Could not create a logical Vulkan device, reason: %s", VkResultToStr(res));
            goto bail;
        }

        context->m_PhysicalDevice   = *selected_device;
        context->m_LogicalDevice    = logical_device;
        vk_closest_multisample_flag = GetClosestSampleCountFlag(selected_device, BUFFER_TYPE_COLOR_BIT | BUFFER_TYPE_DEPTH_BIT, params->m_Samples);

        // Create swap chain
        context->m_SwapChainCapabilities.Swap(selected_swap_chain_capabilities);
        context->m_SwapChain = new SwapChain(context->m_WindowSurface, vk_closest_multisample_flag, context->m_SwapChainCapabilities, selected_queue_family);

        res = UpdateSwapChain(&context->m_PhysicalDevice, &context->m_LogicalDevice, &created_width, &created_height, want_vsync, context->m_SwapChainCapabilities, context->m_SwapChain);
        if (res != VK_SUCCESS)
        {
            dmLogError("Could not create a swap chain for Vulkan, reason: %s", VkResultToStr(res));
            goto bail;
        }

        delete[] device_list;

        context->m_PipelineCache.SetCapacity(32,64);
        context->m_TextureSamplers.SetCapacity(4);

        // Create framebuffers, default renderpass etc.
        res = CreateMainRenderingResources(context);
        if (res != VK_SUCCESS)
        {
            dmLogError("Could not create main rendering resources for Vulkan, reason: %s", VkResultToStr(res));
            goto bail;
        }

        return true;
bail:
        if (context->m_SwapChain)
            delete context->m_SwapChain;
        if (device_list)
            delete[] device_list;
        return false;
    }

    static bool VulkanIsSupported()
    {
    #if ANDROID
        if (!LoadVulkanLibrary())
        {
            dmLogError("Could not load Vulkan functions.");
            return 0x0;
        }
    #endif

        VkInstance inst;
        VkResult res = CreateInstance(&inst, 0, 0, 0, 0);

        if (res == VK_SUCCESS)
        {
        #if ANDROID
            LoadVulkanFunctions(inst);
        #endif
            DestroyInstance(&inst);
        }

        return res == VK_SUCCESS;
    }

    static HContext VulkanNewContext(const ContextParams& params)
    {
        if (g_Context == 0x0)
        {
<<<<<<< HEAD
            if (!NativeInit(params))
=======
        #if ANDROID
            if (!LoadVulkanLibrary())
            {
                dmLogError("Could not load Vulkan functions.");
                return 0x0;
            }
        #endif

            if (glfwInit() == 0)
>>>>>>> 0091dba7
            {
                return 0x0;
            }

            uint16_t extension_names_count;
            const char** extension_names = GetExtensionNames(&extension_names_count);
            uint16_t validation_layers_count;
            const char** validation_layers = GetValidationLayers(&validation_layers_count);
            uint16_t validation_layers_ext_count;
            const char** validation_layers_ext = GetValidationLayersExt(&validation_layers_ext_count);

            VkInstance vk_instance;
            if (CreateInstance(&vk_instance,
                                extension_names, extension_names_count,
                                validation_layers, validation_layers_count,
                                validation_layers_ext, validation_layers_ext_count) != VK_SUCCESS)
            {
                dmLogError("Could not create Vulkan instance");
                return 0x0;
            }

        #if ANDROID
            LoadVulkanFunctions(vk_instance);
        #endif

            g_Context = new Context(params, vk_instance);

            return g_Context;
        }
        return 0x0;
    }

    static void VulkanDeleteContext(HContext context)
    {
        if (context != 0x0)
        {
            delete context;
            g_Context = 0x0;
        }
    }

    static bool VulkanInitialize()
    {
        return true;
    }

    static void VulkanFinalize()
    {
        NativeExit();
    }

    uint32_t GetWidth(HContext context)
    {
        assert(context);
        return context->m_Width;
    }

    uint32_t GetHeight(HContext context)
    {
        assert(context);
        return context->m_Height;
    }

    void OnWindowResize(int width, int height)
    {
        assert(g_Context);
        g_Context->m_WindowWidth  = (uint32_t)width;
        g_Context->m_WindowHeight = (uint32_t)height;

        SwapChainChanged(g_Context, &g_Context->m_WindowWidth, &g_Context->m_WindowHeight);

        if (g_Context->m_WindowResizeCallback != 0x0)
        {
            g_Context->m_WindowResizeCallback(g_Context->m_WindowResizeCallbackUserData, (uint32_t)width, (uint32_t)height);
        }
    }

    int OnWindowClose()
    {
        assert(g_Context);
        if (g_Context->m_WindowCloseCallback != 0x0)
        {
            return g_Context->m_WindowCloseCallback(g_Context->m_WindowCloseCallbackUserData);
        }
        return 1;
    }

    void OnWindowFocus(int focus)
    {
        assert(g_Context);
        if (g_Context->m_WindowFocusCallback != 0x0)
        {
            g_Context->m_WindowFocusCallback(g_Context->m_WindowFocusCallbackUserData, focus);
        }
    }

<<<<<<< HEAD
    void GetDefaultTextureFilters(HContext context, TextureFilter& out_min_filter, TextureFilter& out_mag_filter)
=======
    static uint32_t VulkanGetWindowRefreshRate(HContext context)
    {
        if (context->m_WindowOpened)
        {
            return glfwGetWindowRefreshRate();
        }
        else
        {
            return 0;
        }
    }

    static WindowResult VulkanOpenWindow(HContext context, WindowParams* params)
    {
        assert(context->m_WindowSurface == VK_NULL_HANDLE);

        glfwOpenWindowHint(GLFW_CLIENT_API,   GLFW_NO_API);
        glfwOpenWindowHint(GLFW_FSAA_SAMPLES, params->m_Samples);

        int mode = params->m_Fullscreen ? GLFW_FULLSCREEN : GLFW_WINDOW;

        if (!glfwOpenWindow(params->m_Width, params->m_Height, 8, 8, 8, 8, 32, 8, mode))
        {
            return WINDOW_RESULT_WINDOW_OPEN_ERROR;
        }

        if (!InitializeVulkan(context, params))
        {
            return WINDOW_RESULT_WINDOW_OPEN_ERROR;
        }

    #if !defined(__EMSCRIPTEN__)
        glfwSetWindowTitle(params->m_Title);
    #endif

        glfwSetWindowSizeCallback(OnWindowResize);
        glfwSetWindowCloseCallback(OnWindowClose);
        glfwSetWindowFocusCallback(OnWindowFocus);

        context->m_WindowOpened                  = 1;
        context->m_Width                         = params->m_Width;
        context->m_Height                        = params->m_Height;
        context->m_WindowWidth                   = context->m_SwapChain->m_ImageExtent.width;
        context->m_WindowHeight                  = context->m_SwapChain->m_ImageExtent.height;
        context->m_WindowResizeCallback          = params->m_ResizeCallback;
        context->m_WindowResizeCallbackUserData  = params->m_ResizeCallbackUserData;
        context->m_WindowCloseCallback           = params->m_CloseCallback;
        context->m_WindowCloseCallbackUserData   = params->m_CloseCallbackUserData;
        context->m_WindowFocusCallback           = params->m_FocusCallback;
        context->m_WindowFocusCallbackUserData   = params->m_FocusCallbackUserData;
        context->m_WindowIconifyCallback         = params->m_IconifyCallback;
        context->m_WindowIconifyCallbackUserData = params->m_IconifyCallbackUserData;

        return WINDOW_RESULT_OK;
    }

    static void VulkanCloseWindow(HContext context)
    {
        if (context->m_WindowOpened)
        {
            VkDevice vk_device = context->m_LogicalDevice.m_Device;

            SynchronizeDevice(vk_device);

            glfwCloseWindow();

            context->m_PipelineCache.Iterate(DestroyPipelineCacheCb, context);

            DestroyDeviceBuffer(vk_device, &context->m_MainTextureDepthStencil.m_DeviceBuffer.m_Handle);
            DestroyTexture(vk_device, &context->m_MainTextureDepthStencil.m_Handle);

            vkDestroyRenderPass(vk_device, context->m_MainRenderPass, 0);

            vkFreeCommandBuffers(vk_device, context->m_LogicalDevice.m_CommandPool, context->m_MainCommandBuffers.Size(), context->m_MainCommandBuffers.Begin());
            vkFreeCommandBuffers(vk_device, context->m_LogicalDevice.m_CommandPool, 1, &context->m_MainCommandBufferUploadHelper);

            for (uint8_t i=0; i < context->m_MainFrameBuffers.Size(); i++)
            {
                vkDestroyFramebuffer(vk_device, context->m_MainFrameBuffers[i], 0);
            }

            for (uint8_t i=0; i < context->m_TextureSamplers.Size(); i++)
            {
                DestroyTextureSampler(vk_device, &context->m_TextureSamplers[i]);
            }

            for (uint8_t i=0; i < context->m_MainScratchBuffers.Size(); i++)
            {
                DestroyDeviceBuffer(vk_device, &context->m_MainScratchBuffers[i].m_DeviceBuffer.m_Handle);
            }

            for (uint8_t i=0; i < context->m_MainDescriptorAllocators.Size(); i++)
            {
                DestroyDescriptorAllocator(vk_device, &context->m_MainDescriptorAllocators[i].m_Handle);
            }

            for (uint8_t i=0; i < context->m_MainCommandBuffers.Size(); i++)
            {
                FlushResourcesToDestroy(vk_device, context->m_MainResourcesToDestroy[i]);
            }

            for (size_t i = 0; i < g_max_frames_in_flight; i++) {
                FrameResource& frame_resource = context->m_FrameResources[i];
                vkDestroySemaphore(vk_device, frame_resource.m_RenderFinished, 0);
                vkDestroySemaphore(vk_device, frame_resource.m_ImageAvailable, 0);
                vkDestroyFence(vk_device, frame_resource.m_SubmitFence, 0);
            }

            DestroySwapChain(vk_device, context->m_SwapChain);
            DestroyLogicalDevice(&context->m_LogicalDevice);
            DestroyPhysicalDevice(&context->m_PhysicalDevice);

            vkDestroySurfaceKHR(context->m_Instance, context->m_WindowSurface, 0);

            DestroyInstance(&context->m_Instance);

            context->m_WindowOpened = 0;

            if (context->m_DynamicOffsetBuffer)
            {
                free(context->m_DynamicOffsetBuffer);
            }

            delete context->m_SwapChain;
        }
    }

    static void VulkanIconifyWindow(HContext context)
    {
        if (context->m_WindowOpened)
        {
            glfwIconifyWindow();
        }
    }

    static uint32_t VulkanGetWindowState(HContext context, WindowState state)
    {
        if (context->m_WindowOpened)
        {
            return glfwGetWindowParam(state);
        }
        else
        {
            return 0;
        }
    }

    static uint32_t VulkanGetDisplayDpi(HContext context)
    {
        return 0;
    }

    static uint32_t VulkanGetWidth(HContext context)
    {
        return context->m_Width;
    }

    static uint32_t VulkanGetHeight(HContext context)
    {
        return context->m_Height;
    }

    static uint32_t VulkanGetWindowWidth(HContext context)
    {
        return context->m_WindowWidth;
    }

    static uint32_t VulkanGetWindowHeight(HContext context)
    {
        return context->m_WindowHeight;
    }

    static void VulkanSetWindowSize(HContext context, uint32_t width, uint32_t height)
    {
        if (context->m_WindowOpened)
        {
            context->m_Width  = width;
            context->m_Height = height;
            glfwSetWindowSize((int)width, (int)height);
            int window_width, window_height;
            glfwGetWindowSize(&window_width, &window_height);
            context->m_WindowWidth  = window_width;
            context->m_WindowHeight = window_height;

            SwapChainChanged(context, &context->m_WindowWidth, &context->m_WindowHeight);

            // The callback is not called from glfw when the size is set manually
            if (context->m_WindowResizeCallback)
            {
                context->m_WindowResizeCallback(context->m_WindowResizeCallbackUserData, window_width, window_height);
            }
        }
    }

    static void VulkanResizeWindow(HContext context, uint32_t width, uint32_t height)
    {
        if (context->m_WindowOpened)
        {
            glfwSetWindowSize((int)width, (int)height);
        }
    }

    static void VulkanGetDefaultTextureFilters(HContext context, TextureFilter& out_min_filter, TextureFilter& out_mag_filter)
>>>>>>> 0091dba7
    {
        out_min_filter = context->m_DefaultTextureMinFilter;
        out_mag_filter = context->m_DefaultTextureMagFilter;
    }

    static void VulkanBeginFrame(HContext context)
    {
        FrameResource& current_frame_resource = context->m_FrameResources[context->m_CurrentFrameInFlight];

        VkDevice vk_device = context->m_LogicalDevice.m_Device;

        vkWaitForFences(vk_device, 1, &current_frame_resource.m_SubmitFence, VK_TRUE, UINT64_MAX);
        vkResetFences(vk_device, 1, &current_frame_resource.m_SubmitFence);

        VkResult res      = context->m_SwapChain->Advance(vk_device, current_frame_resource.m_ImageAvailable);
        uint32_t frame_ix = context->m_SwapChain->m_ImageIndex;

        if (res != VK_SUCCESS)
        {
            if (res == VK_ERROR_OUT_OF_DATE_KHR)
            {
                uint32_t width, height;
                GetNativeWindowSize(&width, &height);
                context->m_WindowWidth  = width;
                context->m_WindowHeight = height;
                SwapChainChanged(context, &context->m_WindowWidth, &context->m_WindowHeight);
                res = context->m_SwapChain->Advance(vk_device, current_frame_resource.m_ImageAvailable);
                assert(res == VK_SUCCESS);
            }
            else if (res == VK_SUBOPTIMAL_KHR)
            {
                // Presenting the swap chain will still work but not optimally, but we should still notify.
                dmLogOnceWarning("Vulkan swapchain is out of date, reason: VK_SUBOPTIMAL_KHR.");
            }
            else
            {
                dmLogOnceError("Vulkan swapchain is out of date, reason: %s.", VkResultToStr(res));
                return;
            }
        }

        if (context->m_MainResourcesToDestroy[frame_ix]->Size() > 0)
        {
            FlushResourcesToDestroy(vk_device, context->m_MainResourcesToDestroy[frame_ix]);
        }

        // Reset the scratch buffer for this swapchain image, so we can reuse its descriptors
        // for the uniform resource bindings.
        ScratchBuffer* scratchBuffer = &context->m_MainScratchBuffers[frame_ix];
        ResetScratchBuffer(context->m_LogicalDevice.m_Device, scratchBuffer);

        // TODO: Investigate if we don't have to map the memory every frame
        res = scratchBuffer->m_DeviceBuffer.MapMemory(vk_device);
        CHECK_VK_ERROR(res);

        VkCommandBufferBeginInfo vk_command_buffer_begin_info;

        vk_command_buffer_begin_info.sType            = VK_STRUCTURE_TYPE_COMMAND_BUFFER_BEGIN_INFO;
        vk_command_buffer_begin_info.flags            = VK_COMMAND_BUFFER_USAGE_SIMULTANEOUS_USE_BIT;
        vk_command_buffer_begin_info.pInheritanceInfo = 0;
        vk_command_buffer_begin_info.pNext            = 0;

        vkBeginCommandBuffer(context->m_MainCommandBuffers[frame_ix], &vk_command_buffer_begin_info);
        context->m_FrameBegun                     = 1;
        context->m_MainRenderTarget.m_Framebuffer = context->m_MainFrameBuffers[frame_ix];

        BeginRenderPass(context, context->m_CurrentRenderTarget);
    }

    static void VulkanFlip(HContext context)
    {
        uint32_t frame_ix = context->m_SwapChain->m_ImageIndex;
        FrameResource& current_frame_resource = context->m_FrameResources[context->m_CurrentFrameInFlight];

        if (!EndRenderPass(context))
        {
            assert(0);
            return;
        }

        context->m_MainScratchBuffers[frame_ix].m_DeviceBuffer.UnmapMemory(context->m_LogicalDevice.m_Device);

        VkResult res = vkEndCommandBuffer(context->m_MainCommandBuffers[frame_ix]);
        CHECK_VK_ERROR(res);

        VkPipelineStageFlags vk_pipeline_stage_flags = VK_PIPELINE_STAGE_COLOR_ATTACHMENT_OUTPUT_BIT;

        VkSubmitInfo vk_submit_info;
        vk_submit_info.sType                = VK_STRUCTURE_TYPE_SUBMIT_INFO;
        vk_submit_info.pNext                = 0;
        vk_submit_info.waitSemaphoreCount   = 1;
        vk_submit_info.pWaitSemaphores      = &current_frame_resource.m_ImageAvailable;
        vk_submit_info.pWaitDstStageMask    = &vk_pipeline_stage_flags;
        vk_submit_info.commandBufferCount   = 1;
        vk_submit_info.pCommandBuffers      = &context->m_MainCommandBuffers[frame_ix];
        vk_submit_info.signalSemaphoreCount = 1;
        vk_submit_info.pSignalSemaphores    = &current_frame_resource.m_RenderFinished;

        res = vkQueueSubmit(context->m_LogicalDevice.m_GraphicsQueue, 1, &vk_submit_info, current_frame_resource.m_SubmitFence);
        CHECK_VK_ERROR(res);

        VkPresentInfoKHR vk_present_info;
        vk_present_info.sType              = VK_STRUCTURE_TYPE_PRESENT_INFO_KHR;
        vk_present_info.pNext              = 0;
        vk_present_info.waitSemaphoreCount = 1;
        vk_present_info.pWaitSemaphores    = &current_frame_resource.m_RenderFinished;
        vk_present_info.swapchainCount     = 1;
        vk_present_info.pSwapchains        = &context->m_SwapChain->m_SwapChain;
        vk_present_info.pImageIndices      = &frame_ix;
        vk_present_info.pResults           = 0;

        res = vkQueuePresentKHR(context->m_LogicalDevice.m_PresentQueue, &vk_present_info);
        CHECK_VK_ERROR(res);

        // Advance frame index
        context->m_CurrentFrameInFlight = (context->m_CurrentFrameInFlight + 1) % g_max_frames_in_flight;
        context->m_FrameBegun           = 0;

        SwapBuffers();
    }

<<<<<<< HEAD
    void Clear(HContext context, uint32_t flags, uint8_t red, uint8_t green, uint8_t blue, uint8_t alpha, float depth, uint32_t stencil)
=======
    static void VulkanSetSwapInterval(HContext context, uint32_t swap_interval)
    {}

    static void VulkanClear(HContext context, uint32_t flags, uint8_t red, uint8_t green, uint8_t blue, uint8_t alpha, float depth, uint32_t stencil)
>>>>>>> 0091dba7
    {
        assert(context->m_CurrentRenderTarget);
        DM_PROFILE(Graphics, "Clear");

        uint32_t attachment_count = 0;
        VkClearAttachment vk_clear_attachments[2];
        memset(vk_clear_attachments, 0, sizeof(vk_clear_attachments));

        VkClearRect vk_clear_rect;
        vk_clear_rect.rect.offset.x      = 0;
        vk_clear_rect.rect.offset.y      = 0;
        vk_clear_rect.rect.extent.width  = context->m_CurrentRenderTarget->m_Extent.width;
        vk_clear_rect.rect.extent.height = context->m_CurrentRenderTarget->m_Extent.height;
        vk_clear_rect.baseArrayLayer     = 0;
        vk_clear_rect.layerCount         = 1;

        bool has_color_texture         = context->m_CurrentRenderTarget->m_Id == DM_RENDERTARGET_BACKBUFFER_ID || context->m_CurrentRenderTarget->m_TextureColor;
        bool has_depth_stencil_texture = context->m_CurrentRenderTarget->m_Id == DM_RENDERTARGET_BACKBUFFER_ID || context->m_CurrentRenderTarget->m_TextureDepthStencil;

        // Clear color
        if (has_color_texture && (flags & BUFFER_TYPE_COLOR_BIT))
        {
            float r = ((float)red)/255.0f;
            float g = ((float)green)/255.0f;
            float b = ((float)blue)/255.0f;
            float a = ((float)alpha)/255.0f;

            VkClearAttachment& vk_color_attachment          = vk_clear_attachments[attachment_count++];
            vk_color_attachment.aspectMask                  = VK_IMAGE_ASPECT_COLOR_BIT;
            vk_color_attachment.clearValue.color.float32[0] = r;
            vk_color_attachment.clearValue.color.float32[1] = g;
            vk_color_attachment.clearValue.color.float32[2] = b;
            vk_color_attachment.clearValue.color.float32[3] = a;
        }

        // Clear depth / stencil
        if (has_depth_stencil_texture && (flags & (BUFFER_TYPE_DEPTH_BIT | BUFFER_TYPE_STENCIL_BIT)))
        {
            VkImageAspectFlags vk_aspect = 0;
            if (flags & BUFFER_TYPE_DEPTH_BIT)
            {
                vk_aspect |= BUFFER_TYPE_DEPTH_BIT;
            }

            if (flags & BUFFER_TYPE_STENCIL_BIT)
            {
                vk_aspect |= BUFFER_TYPE_STENCIL_BIT;
            }

            VkClearAttachment& vk_depth_attachment              = vk_clear_attachments[attachment_count++];
            vk_depth_attachment.aspectMask                      = vk_aspect;
            vk_depth_attachment.clearValue.depthStencil.stencil = stencil;
            vk_depth_attachment.clearValue.depthStencil.depth   = depth;
        }

        vkCmdClearAttachments(context->m_MainCommandBuffers[context->m_SwapChain->m_ImageIndex],
            attachment_count, vk_clear_attachments, 1, &vk_clear_rect);
    }

    static void DeviceBufferUploadHelper(HContext context, const void* data, uint32_t size, uint32_t offset, DeviceBuffer* bufferOut)
    {
        VkResult res;

        if (bufferOut->m_Destroyed || bufferOut->m_Handle.m_Buffer == VK_NULL_HANDLE)
        {
            res = CreateDeviceBuffer(context->m_PhysicalDevice.m_Device, context->m_LogicalDevice.m_Device,
                size, VK_MEMORY_PROPERTY_HOST_COHERENT_BIT | VK_MEMORY_PROPERTY_HOST_VISIBLE_BIT, bufferOut);
            CHECK_VK_ERROR(res);
        }

        VkCommandBuffer vk_command_buffer;
        if (context->m_FrameBegun)
        {
            vk_command_buffer = context->m_MainCommandBuffers[context->m_SwapChain->m_ImageIndex];
        }
        else
        {
            VkCommandBufferBeginInfo vk_command_buffer_begin_info;
            memset(&vk_command_buffer_begin_info, 0, sizeof(VkCommandBufferBeginInfo));

            vk_command_buffer_begin_info.sType = VK_STRUCTURE_TYPE_COMMAND_BUFFER_BEGIN_INFO;
            vk_command_buffer_begin_info.flags = VK_COMMAND_BUFFER_USAGE_ONE_TIME_SUBMIT_BIT;
            vk_command_buffer                  = context->m_MainCommandBufferUploadHelper;
            res = vkBeginCommandBuffer(vk_command_buffer, &vk_command_buffer_begin_info);
            CHECK_VK_ERROR(res);
        }

        res = WriteToDeviceBuffer(context->m_LogicalDevice.m_Device, size, offset, data, bufferOut);
        CHECK_VK_ERROR(res);

        if (!context->m_FrameBegun)
        {
            vkEndCommandBuffer(vk_command_buffer);
            vkResetCommandBuffer(vk_command_buffer, VK_COMMAND_BUFFER_RESET_RELEASE_RESOURCES_BIT);
        }
    }

    template <typename T>
    static void DestroyResourceDeferred(ResourcesToDestroyList* resource_list, T* resource)
    {
        if (resource->m_Destroyed)
        {
            return;
        }

        ResourceToDestroy resource_to_destroy;
        resource_to_destroy.m_ResourceType = resource->GetType();

        switch(resource_to_destroy.m_ResourceType)
        {
            case RESOURCE_TYPE_TEXTURE:
                resource_to_destroy.m_Texture = ((Texture*) resource)->m_Handle;
                DestroyResourceDeferred(resource_list, &((Texture*) resource)->m_DeviceBuffer);
                break;
            case RESOURCE_TYPE_DESCRIPTOR_ALLOCATOR:
                resource_to_destroy.m_DescriptorAllocator = ((DescriptorAllocator*) resource)->m_Handle;
                break;
            case RESOURCE_TYPE_DEVICE_BUFFER:
                resource_to_destroy.m_DeviceBuffer = ((DeviceBuffer*) resource)->m_Handle;
                break;
            default:
                assert(0);
                break;
        }

        if (resource_list->Full())
        {
            resource_list->OffsetCapacity(2);
        }

        resource_list->Push(resource_to_destroy);
        resource->m_Destroyed = 1;
    }

    static Pipeline* GetOrCreatePipeline(VkDevice vk_device, VkSampleCountFlagBits vk_sample_count,
        const PipelineState pipelineState, PipelineCache& pipelineCache,
        Program* program, RenderTarget* rt, DeviceBuffer* vertexBuffer, HVertexDeclaration vertexDeclaration)
    {
        HashState64 pipeline_hash_state;
        dmHashInit64(&pipeline_hash_state, false);
        dmHashUpdateBuffer64(&pipeline_hash_state, &program->m_Hash, sizeof(program->m_Hash));
        dmHashUpdateBuffer64(&pipeline_hash_state, &pipelineState, sizeof(pipelineState));
        dmHashUpdateBuffer64(&pipeline_hash_state, &vertexDeclaration->m_Hash, sizeof(vertexDeclaration->m_Hash));
        dmHashUpdateBuffer64(&pipeline_hash_state, &rt->m_Id, sizeof(rt->m_Id));
        dmHashUpdateBuffer64(&pipeline_hash_state, &vk_sample_count, sizeof(vk_sample_count));
        uint64_t pipeline_hash = dmHashFinal64(&pipeline_hash_state);

        Pipeline* cached_pipeline = pipelineCache.Get(pipeline_hash);

        if (!cached_pipeline)
        {
            Pipeline new_pipeline;
            memset(&new_pipeline, 0, sizeof(new_pipeline));

            VkRect2D vk_scissor;
            vk_scissor.extent   = rt->m_Extent;
            vk_scissor.offset.x = 0;
            vk_scissor.offset.y = 0;

            VkResult res = CreatePipeline(vk_device, vk_scissor, vk_sample_count, pipelineState, program, vertexBuffer, vertexDeclaration, rt->m_RenderPass, &new_pipeline);
            CHECK_VK_ERROR(res);

            if (pipelineCache.Full())
            {
                pipelineCache.SetCapacity(32, pipelineCache.Capacity() + 4);
            }

            pipelineCache.Put(pipeline_hash, new_pipeline);
            cached_pipeline = pipelineCache.Get(pipeline_hash);

            // TODO: Remove this at some point!
            dmLogInfo("Created new VK Pipeline with hash %llu", (unsigned long long) pipeline_hash);
        }

        return cached_pipeline;
    }

    static HVertexBuffer VulkanNewVertexBuffer(HContext context, uint32_t size, const void* data, BufferUsage buffer_usage)
    {
        DeviceBuffer* buffer = new DeviceBuffer(VK_BUFFER_USAGE_VERTEX_BUFFER_BIT);

        if (size > 0)
        {
            DeviceBufferUploadHelper(context, data, size, 0, buffer);
        }

        return (HVertexBuffer) buffer;
    }

    static void VulkanDeleteVertexBuffer(HVertexBuffer buffer)
    {
        if (!buffer)
            return;
        DeviceBuffer* buffer_ptr = (DeviceBuffer*) buffer;

        if (!buffer_ptr->m_Destroyed)
        {
            DestroyResourceDeferred(g_Context->m_MainResourcesToDestroy[g_Context->m_SwapChain->m_ImageIndex], buffer_ptr);
        }
        delete buffer_ptr;
    }

    static void VulkanSetVertexBufferData(HVertexBuffer buffer, uint32_t size, const void* data, BufferUsage buffer_usage)
    {
        if (size == 0)
        {
            return;
        }

        DeviceBuffer* buffer_ptr = (DeviceBuffer*) buffer;

        if (!buffer_ptr->m_Destroyed)
        {
            DestroyResourceDeferred(g_Context->m_MainResourcesToDestroy[g_Context->m_SwapChain->m_ImageIndex], buffer_ptr);
        }

        DeviceBufferUploadHelper(g_Context, data, size, 0, buffer_ptr);
    }

    static void VulkanSetVertexBufferSubData(HVertexBuffer buffer, uint32_t offset, uint32_t size, const void* data)
    {
        assert(size > 0);
        DeviceBuffer* buffer_ptr = (DeviceBuffer*) buffer;
        assert(offset + size <= buffer_ptr->m_MemorySize);
        DeviceBufferUploadHelper(g_Context, data, size, offset, buffer_ptr);
    }

    static uint32_t VulkanGetMaxElementsVertices(HContext context)
    {
        return context->m_PhysicalDevice.m_Properties.limits.maxDrawIndexedIndexValue;
    }

    static HIndexBuffer VulkanNewIndexBuffer(HContext context, uint32_t size, const void* data, BufferUsage buffer_usage)
    {
        assert(size > 0);
        DeviceBuffer* buffer = new DeviceBuffer(VK_BUFFER_USAGE_INDEX_BUFFER_BIT);
        DeviceBufferUploadHelper(g_Context, data, size, 0, (DeviceBuffer*) buffer);
        return (HIndexBuffer) buffer;
    }

    static void VulkanDeleteIndexBuffer(HIndexBuffer buffer)
    {
        if (!buffer)
            return;
        DeviceBuffer* buffer_ptr = (DeviceBuffer*) buffer;
        if (!buffer_ptr->m_Destroyed)
        {
            DestroyResourceDeferred(g_Context->m_MainResourcesToDestroy[g_Context->m_SwapChain->m_ImageIndex], buffer_ptr);
        }
        delete buffer_ptr;
    }

    static void VulkanSetIndexBufferData(HIndexBuffer buffer, uint32_t size, const void* data, BufferUsage buffer_usage)
    {
        assert(size > 0);
        assert(buffer);

        DeviceBuffer* buffer_ptr = (DeviceBuffer*) buffer;

        if (!buffer_ptr->m_Destroyed && size != buffer_ptr->m_MemorySize)
        {
            DestroyResourceDeferred(g_Context->m_MainResourcesToDestroy[g_Context->m_SwapChain->m_ImageIndex], buffer_ptr);
        }

        DeviceBufferUploadHelper(g_Context, data, size, 0, buffer_ptr);
    }

    static void VulkanSetIndexBufferSubData(HIndexBuffer buffer, uint32_t offset, uint32_t size, const void* data)
    {
        assert(buffer);
        DeviceBuffer* buffer_ptr = (DeviceBuffer*) buffer;
        assert(offset + size < buffer_ptr->m_MemorySize);
        DeviceBufferUploadHelper(g_Context, data, size, 0, buffer_ptr);
    }

    static bool VulkanIsIndexBufferFormatSupported(HContext context, IndexBufferFormat format)
    {
        // From VkPhysicalDeviceFeatures spec:
        //   "fullDrawIndexUint32 - If this feature is supported, maxDrawIndexedIndexValue must be 2^32-1;
        //   otherwise it must be no smaller than 2^24-1."
        return true;
    }

    static inline uint32_t GetShaderTypeSize(ShaderDesc::ShaderDataType type)
    {
        const uint8_t conversion_table[] = {
            0,  // SHADER_TYPE_UNKNOWN
            4,  // SHADER_TYPE_INT
            4,  // SHADER_TYPE_UINT
            4,  // SHADER_TYPE_FLOAT
            8,  // SHADER_TYPE_VEC2
            12, // SHADER_TYPE_VEC3
            16, // SHADER_TYPE_VEC4
            16, // SHADER_TYPE_MAT2
            36, // SHADER_TYPE_MAT3
            64, // SHADER_TYPE_MAT4
            4,  // SHADER_TYPE_SAMPLER2D
            4,  // SHADER_TYPE_SAMPLER3D
            4,  // SHADER_TYPE_SAMPLER_CUBE
        };

        return conversion_table[type];
    }

    static inline uint32_t GetGraphicsTypeSize(Type type)
    {
        if (type == TYPE_BYTE || type == TYPE_UNSIGNED_BYTE)
        {
            return 1;
        }
        else if (type == TYPE_SHORT || type == TYPE_UNSIGNED_SHORT)
        {
            return 2;
        }
        else if (type == TYPE_INT || type == TYPE_UNSIGNED_INT || type == TYPE_FLOAT)
        {
            return 4;
        }
        else if (type == TYPE_FLOAT_VEC4)
        {
            return 16;
        }
        else if (type == TYPE_FLOAT_MAT4)
        {
            return 64;
        }
        assert(0 && "Unsupported data type");
        return 0;
    }

    static inline VkFormat GetVulkanFormatFromTypeAndSize(Type type, uint16_t size)
    {
        if (type == TYPE_FLOAT)
        {
            if (size == 1)     return VK_FORMAT_R32_SFLOAT;
            else if(size == 2) return VK_FORMAT_R32G32_SFLOAT;
            else if(size == 3) return VK_FORMAT_R32G32B32_SFLOAT;
            else if(size == 4) return VK_FORMAT_R32G32B32A32_SFLOAT;
        }
        else if (type == TYPE_UNSIGNED_BYTE)
        {
            if (size == 1)     return VK_FORMAT_R8_UINT;
            else if(size == 2) return VK_FORMAT_R8G8_UINT;
            else if(size == 3) return VK_FORMAT_R8G8B8_UINT;
            else if(size == 4) return VK_FORMAT_R8G8B8A8_UINT;
        }
        else if (type == TYPE_UNSIGNED_SHORT)
        {
            if (size == 1)     return VK_FORMAT_R16_UINT;
            else if(size == 2) return VK_FORMAT_R16G16_UINT;
            else if(size == 3) return VK_FORMAT_R16G16B16_UINT;
            else if(size == 4) return VK_FORMAT_R16G16B16A16_UINT;
        }
        else if (type == TYPE_FLOAT_MAT4)
        {
            return VK_FORMAT_R32_SFLOAT;
        }
        else if (type == TYPE_FLOAT_VEC4)
        {
            return VK_FORMAT_R32G32B32A32_SFLOAT;
        }

        assert(0 && "Unable to deduce type from dmGraphics::Type");
        return VK_FORMAT_UNDEFINED;
    }

    static VertexDeclaration* CreateAndFillVertexDeclaration(HashState64* hash, VertexElement* element, uint32_t count)
    {
        assert(element);
        assert(count <= DM_MAX_VERTEX_STREAM_COUNT);

        VertexDeclaration* vd = new VertexDeclaration();
        memset(vd, 0, sizeof(VertexDeclaration));

        vd->m_StreamCount = count;

        for (uint32_t i = 0; i < count; ++i)
        {
            VertexElement& el           = element[i];
            vd->m_Streams[i].m_NameHash = dmHashString64(el.m_Name);
            vd->m_Streams[i].m_Format   = GetVulkanFormatFromTypeAndSize(el.m_Type, el.m_Size);
            vd->m_Streams[i].m_Offset   = vd->m_Stride;
            vd->m_Streams[i].m_Location = 0;
            vd->m_Stride               += el.m_Size * GetGraphicsTypeSize(el.m_Type);

            dmHashUpdateBuffer64(hash, &el.m_Size, sizeof(el.m_Size));
            dmHashUpdateBuffer64(hash, &el.m_Type, sizeof(el.m_Type));
            dmHashUpdateBuffer64(hash, &vd->m_Streams[i].m_Format, sizeof(vd->m_Streams[i].m_Format));
        }

        return vd;
    }

    static HVertexDeclaration VulkanNewVertexDeclaration(HContext context, VertexElement* element, uint32_t count)
    {
        HashState64 decl_hash_state;
        dmHashInit64(&decl_hash_state, false);
        VertexDeclaration* vd = CreateAndFillVertexDeclaration(&decl_hash_state, element, count);
        dmHashUpdateBuffer64(&decl_hash_state, &vd->m_Stride, sizeof(vd->m_Stride));
        vd->m_Hash = dmHashFinal64(&decl_hash_state);
        return vd;
    }

    static HVertexDeclaration VulkanNewVertexDeclarationStride(HContext context, VertexElement* element, uint32_t count, uint32_t stride)
    {
        HashState64 decl_hash_state;
        dmHashInit64(&decl_hash_state, false);
        VertexDeclaration* vd = CreateAndFillVertexDeclaration(&decl_hash_state, element, count);
        dmHashUpdateBuffer64(&decl_hash_state, &stride, sizeof(stride));
        vd->m_Stride          = stride;
        vd->m_Hash            = dmHashFinal64(&decl_hash_state);
        return vd;
    }

    static void VulkanDeleteVertexDeclaration(HVertexDeclaration vertex_declaration)
    {
        delete (VertexDeclaration*) vertex_declaration;
    }

    static void VulkanEnableVertexDeclaration(HContext context, HVertexDeclaration vertex_declaration, HVertexBuffer vertex_buffer)
    {
        context->m_CurrentVertexBuffer      = (DeviceBuffer*) vertex_buffer;
        context->m_CurrentVertexDeclaration = (VertexDeclaration*) vertex_declaration;
    }

    static void VulkanEnableVertexDeclarationProgram(HContext context, HVertexDeclaration vertex_declaration, HVertexBuffer vertex_buffer, HProgram program)
    {
        Program* program_ptr = (Program*) program;
        VulkanEnableVertexDeclaration(context, vertex_declaration, vertex_buffer);

        for (uint32_t i=0; i < vertex_declaration->m_StreamCount; i++)
        {
            VertexDeclaration::Stream& stream = vertex_declaration->m_Streams[i];

            stream.m_Location = 0xffff;

            ShaderModule* vertex_shader = program_ptr->m_VertexModule;

            for (uint32_t j=0; j < vertex_shader->m_AttributeCount; j++)
            {
                if (vertex_shader->m_Attributes[j].m_NameHash == stream.m_NameHash)
                {
                    stream.m_Location = vertex_shader->m_Attributes[j].m_Binding;
                    break;
                }
            }
        }
    }

    static void VulkanDisableVertexDeclaration(HContext context, HVertexDeclaration vertex_declaration)
    {
        context->m_CurrentVertexDeclaration = 0;
    }

    static inline bool IsUniformTextureSampler(ShaderResourceBinding uniform)
    {
        return uniform.m_Type == ShaderDesc::SHADER_TYPE_SAMPLER2D ||
               uniform.m_Type == ShaderDesc::SHADER_TYPE_SAMPLER3D ||
               uniform.m_Type == ShaderDesc::SHADER_TYPE_SAMPLER_CUBE;
    }

    static void UpdateDescriptorSets(
        VkDevice            vk_device,
        VkDescriptorSet     vk_descriptor_set,
        Program*            program,
        Program::ModuleType module_type,
        ScratchBuffer*      scratch_buffer,
        uint32_t            dynamic_alignment,
        uint32_t*           dynamic_offsets_out)
    {
        ShaderModule* shader_module;
        uint32_t*     uniform_data_offsets;
        uint32_t*     dynamic_offsets = dynamic_offsets_out;

        if (module_type == Program::MODULE_TYPE_VERTEX)
        {
            shader_module         = program->m_VertexModule;
            uniform_data_offsets  = program->m_UniformDataOffsets;
        }
        else if (module_type == Program::MODULE_TYPE_FRAGMENT)
        {
            shader_module        = program->m_FragmentModule;
            uniform_data_offsets = &program->m_UniformDataOffsets[program->m_VertexModule->m_UniformCount];
            dynamic_offsets      = &dynamic_offsets_out[program->m_VertexModule->m_UniformCount];
        }
        else
        {
            assert(0);
        }

        if (shader_module->m_UniformCount == 0)
        {
            return;
        }

        const uint8_t max_write_descriptors = 16;
        uint16_t uniforms_to_write          = shader_module->m_UniformCount;
        uint16_t uniform_to_write_index     = 0;
        uint16_t uniform_index              = 0;
        uint16_t image_to_write_index       = 0;
        uint16_t buffer_to_write_index      = 0;
        VkWriteDescriptorSet vk_write_descriptors[max_write_descriptors];
        VkDescriptorImageInfo vk_write_image_descriptors[max_write_descriptors];
        VkDescriptorBufferInfo vk_write_buffer_descriptors[max_write_descriptors];

        while(uniforms_to_write > 0)
        {
            ShaderResourceBinding& res = shader_module->m_Uniforms[uniform_index++];
            VkWriteDescriptorSet& vk_write_desc_info = vk_write_descriptors[uniform_to_write_index++];
            vk_write_desc_info.sType            = VK_STRUCTURE_TYPE_WRITE_DESCRIPTOR_SET;
            vk_write_desc_info.pNext            = 0;
            vk_write_desc_info.dstSet           = vk_descriptor_set;
            vk_write_desc_info.dstBinding       = res.m_Binding;
            vk_write_desc_info.dstArrayElement  = 0;
            vk_write_desc_info.descriptorCount  = 1;
            vk_write_desc_info.pImageInfo       = 0;
            vk_write_desc_info.pBufferInfo      = 0;
            vk_write_desc_info.pTexelBufferView = 0;

            if (IsUniformTextureSampler(res))
            {
                Texture* texture = g_Context->m_TextureUnits[res.m_TextureUnit];
                VkDescriptorImageInfo& vk_image_info = vk_write_image_descriptors[image_to_write_index++];
                vk_image_info.imageLayout         = VK_IMAGE_LAYOUT_SHADER_READ_ONLY_OPTIMAL;
                vk_image_info.imageView           = texture->m_Handle.m_ImageView;
                vk_image_info.sampler             = g_Context->m_TextureSamplers[texture->m_TextureSamplerIndex].m_Sampler;
                vk_write_desc_info.descriptorType = VK_DESCRIPTOR_TYPE_COMBINED_IMAGE_SAMPLER;
                vk_write_desc_info.pImageInfo     = &vk_image_info;
            }
            else
            {
                dynamic_offsets[res.m_UniformDataIndex] = (uint32_t) scratch_buffer->m_MappedDataCursor;
                const uint32_t uniform_size_nonalign    = GetShaderTypeSize(res.m_Type);
                const uint32_t uniform_size             = DM_ALIGN(uniform_size_nonalign, dynamic_alignment);

                // Copy client data to aligned host memory
                // The data_offset here is the offset into the programs uniform data,
                // i.e the source buffer.
                const uint32_t data_offset = uniform_data_offsets[res.m_UniformDataIndex];
                memcpy(&((uint8_t*)scratch_buffer->m_DeviceBuffer.m_MappedDataPtr)[scratch_buffer->m_MappedDataCursor],
                    &program->m_UniformData[data_offset], uniform_size_nonalign);

                // Note in the spec about the offset being zero:
                //   "For VK_DESCRIPTOR_TYPE_UNIFORM_BUFFER_DYNAMIC and VK_DESCRIPTOR_TYPE_STORAGE_BUFFER_DYNAMIC descriptor types,
                //    offset is the base offset from which the dynamic offset is applied and range is the static size
                //    used for all dynamic offsets."
                VkDescriptorBufferInfo& vk_buffer_info = vk_write_buffer_descriptors[buffer_to_write_index++];
                vk_buffer_info.buffer = scratch_buffer->m_DeviceBuffer.m_Handle.m_Buffer;
                vk_buffer_info.offset = 0;
                vk_buffer_info.range  = uniform_size;
                vk_write_desc_info.descriptorType   = VK_DESCRIPTOR_TYPE_UNIFORM_BUFFER_DYNAMIC;
                vk_write_desc_info.pBufferInfo      = &vk_buffer_info;

                scratch_buffer->m_MappedDataCursor += uniform_size;
            }

            uniforms_to_write--;

            // Commit and restart if we reached max descriptors per batch
            if (uniform_to_write_index == max_write_descriptors)
            {
                vkUpdateDescriptorSets(vk_device, max_write_descriptors, vk_write_descriptors, 0, 0);
                uniform_to_write_index = 0;
                image_to_write_index = 0;
                buffer_to_write_index = 0;
            }
        }

        if (uniform_to_write_index > 0)
        {
            vkUpdateDescriptorSets(vk_device, uniform_to_write_index, vk_write_descriptors, 0, 0);
        }
    }

    static VkResult CommitUniforms(VkCommandBuffer vk_command_buffer, VkDevice vk_device,
        Program* program_ptr, ScratchBuffer* scratch_buffer,
        uint32_t* dynamic_offsets, const uint32_t alignment)
    {
        VkDescriptorSet* vk_descriptor_set_list = 0x0;
        VkResult res = scratch_buffer->m_DescriptorAllocator->Allocate(vk_device, program_ptr->m_DescriptorSetLayout, DM_MAX_SET_COUNT, &vk_descriptor_set_list);
        if (res != VK_SUCCESS)
        {
            return res;
        }

        const uint32_t num_uniform_buffers = program_ptr->m_VertexModule->m_UniformBufferCount + program_ptr->m_FragmentModule->m_UniformBufferCount;
        VkDescriptorSet vs_set = vk_descriptor_set_list[Program::MODULE_TYPE_VERTEX];
        VkDescriptorSet fs_set = vk_descriptor_set_list[Program::MODULE_TYPE_FRAGMENT];

        UpdateDescriptorSets(vk_device, vs_set, program_ptr,
            Program::MODULE_TYPE_VERTEX, scratch_buffer,
            alignment, dynamic_offsets);
        UpdateDescriptorSets(vk_device, fs_set, program_ptr,
            Program::MODULE_TYPE_FRAGMENT, scratch_buffer,
            alignment, dynamic_offsets);

        vkCmdBindDescriptorSets(vk_command_buffer,
            VK_PIPELINE_BIND_POINT_GRAPHICS, program_ptr->m_PipelineLayout,
            0, Program::MODULE_TYPE_COUNT, vk_descriptor_set_list,
            num_uniform_buffers, dynamic_offsets);

        return VK_SUCCESS;
    }

    static VkResult ResizeDescriptorAllocator(HContext context, DescriptorAllocator* allocator, uint32_t newDescriptorCount)
    {
        DestroyResourceDeferred(context->m_MainResourcesToDestroy[context->m_SwapChain->m_ImageIndex], allocator);
        return CreateDescriptorAllocator(context->m_LogicalDevice.m_Device, newDescriptorCount, allocator);
    }

    static VkResult ResizeScratchBuffer(HContext context, uint32_t newDataSize, ScratchBuffer* scratchBuffer)
    {
        // Put old buffer on the delete queue so we don't mess the descriptors already in-use
        DestroyResourceDeferred(context->m_MainResourcesToDestroy[context->m_SwapChain->m_ImageIndex], &scratchBuffer->m_DeviceBuffer);

        VkResult res = CreateScratchBuffer(context->m_PhysicalDevice.m_Device, context->m_LogicalDevice.m_Device,
            newDataSize, false, scratchBuffer->m_DescriptorAllocator, scratchBuffer);
        scratchBuffer->m_DeviceBuffer.MapMemory(context->m_LogicalDevice.m_Device);

        return res;
    }

    static void DrawSetup(HContext context, VkCommandBuffer vk_command_buffer, ScratchBuffer* scratchBuffer, DeviceBuffer* indexBuffer, Type indexBufferType)
    {
        DeviceBuffer* vertex_buffer = context->m_CurrentVertexBuffer;
        Program* program_ptr        = context->m_CurrentProgram;
        VkDevice vk_device          = context->m_LogicalDevice.m_Device;

        // Ensure there is room in the descriptor allocator to support this draw call
        bool resize_desc_allocator = (scratchBuffer->m_DescriptorAllocator->m_DescriptorIndex + DM_MAX_SET_COUNT) >
            scratchBuffer->m_DescriptorAllocator->m_DescriptorMax;
        bool resize_scratch_buffer = (program_ptr->m_VertexModule->m_UniformDataSizeAligned +
            program_ptr->m_FragmentModule->m_UniformDataSizeAligned) > scratchBuffer->m_DeviceBuffer.m_MemorySize;

        const uint8_t descriptor_increase = 32;
        if (resize_desc_allocator)
        {
            VkResult res = ResizeDescriptorAllocator(context, scratchBuffer->m_DescriptorAllocator, scratchBuffer->m_DescriptorAllocator->m_DescriptorMax + descriptor_increase);
            CHECK_VK_ERROR(res);
        }

        if (resize_scratch_buffer)
        {
            const uint32_t bytes_increase = 256 * descriptor_increase;
            VkResult res = ResizeScratchBuffer(context, scratchBuffer->m_DeviceBuffer.m_MemorySize + bytes_increase, scratchBuffer);
            CHECK_VK_ERROR(res);
        }

        // Ensure we have enough room in the dynamic offset buffer to support the uniforms for this draw call
        const uint32_t num_uniform_buffers = program_ptr->m_VertexModule->m_UniformBufferCount + program_ptr->m_FragmentModule->m_UniformBufferCount;

        if (context->m_DynamicOffsetBufferSize < num_uniform_buffers)
        {
            if (context->m_DynamicOffsetBuffer == 0x0)
            {
                context->m_DynamicOffsetBuffer = (uint32_t*) malloc(sizeof(uint32_t) * num_uniform_buffers);
            }
            else
            {
                context->m_DynamicOffsetBuffer = (uint32_t*) realloc(context->m_DynamicOffsetBuffer, sizeof(uint32_t) * num_uniform_buffers);
            }

            context->m_DynamicOffsetBufferSize = num_uniform_buffers;
        }

        // Write the uniform data to the descriptors
        uint32_t dynamic_alignment = (uint32_t) context->m_PhysicalDevice.m_Properties.limits.minUniformBufferOffsetAlignment;
        VkResult res = CommitUniforms(vk_command_buffer, vk_device,
            program_ptr, scratchBuffer, context->m_DynamicOffsetBuffer, dynamic_alignment);
        CHECK_VK_ERROR(res);

        // If the culling, or viewport has changed, make sure to flip the
        // culling flag if we are rendering to the backbuffer.
        // This is needed because we are rendering with a negative viewport
        // which means that the face direction is inverted.
        if (context->m_CullFaceChanged || context->m_ViewportChanged)
        {
            if (context->m_CurrentRenderTarget->m_Id != DM_RENDERTARGET_BACKBUFFER_ID)
            {
                if (context->m_PipelineState.m_CullFaceType == FACE_TYPE_BACK)
                {
                    context->m_PipelineState.m_CullFaceType = FACE_TYPE_FRONT;
                }
                else if (context->m_PipelineState.m_CullFaceType == FACE_TYPE_FRONT)
                {
                    context->m_PipelineState.m_CullFaceType = FACE_TYPE_BACK;
                }
            }
            context->m_CullFaceChanged = 0;
        }
        // Update the viewport
        if (context->m_ViewportChanged)
        {
            Viewport& vp = context->m_MainViewport;

            // If we are rendering to the backbuffer, we must invert the viewport on
            // the y axis. Otherwise we just use the values as-is.
            // If we don't, all FBO rendering will be upside down.
            if (context->m_CurrentRenderTarget->m_Id == DM_RENDERTARGET_BACKBUFFER_ID)
            {
                SetViewportHelper(context->m_MainCommandBuffers[context->m_SwapChain->m_ImageIndex],
                    vp.m_X, (context->m_WindowHeight - vp.m_Y), vp.m_W, -vp.m_H);
            }
            else
            {
                SetViewportHelper(context->m_MainCommandBuffers[context->m_SwapChain->m_ImageIndex],
                    vp.m_X, vp.m_Y, vp.m_W, vp.m_H);
            }

            context->m_ViewportChanged = 0;
        }

        // Get the pipeline for the active draw state
        VkSampleCountFlagBits vk_sample_count = VK_SAMPLE_COUNT_1_BIT;
        if (context->m_CurrentRenderTarget->m_Id == DM_RENDERTARGET_BACKBUFFER_ID)
        {
            vk_sample_count = context->m_SwapChain->m_SampleCountFlag;
        }

        Pipeline* pipeline = GetOrCreatePipeline(vk_device, vk_sample_count,
            context->m_PipelineState, context->m_PipelineCache,
            program_ptr, context->m_CurrentRenderTarget,
            vertex_buffer, context->m_CurrentVertexDeclaration);
        vkCmdBindPipeline(vk_command_buffer, VK_PIPELINE_BIND_POINT_GRAPHICS, *pipeline);


        // Bind the indexbuffer
        if (indexBuffer)
        {
            assert(indexBufferType == TYPE_UNSIGNED_SHORT || indexBufferType == TYPE_UNSIGNED_INT);
            VkIndexType vk_index_type = VK_INDEX_TYPE_UINT16;

            if (indexBufferType == TYPE_UNSIGNED_INT)
            {
                vk_index_type = VK_INDEX_TYPE_UINT32;
            }

            vkCmdBindIndexBuffer(vk_command_buffer, indexBuffer->m_Handle.m_Buffer, 0, vk_index_type);
        }

        // Bind the vertex buffers
        VkBuffer vk_vertex_buffer             = vertex_buffer->m_Handle.m_Buffer;
        VkDeviceSize vk_vertex_buffer_offsets = 0;
        vkCmdBindVertexBuffers(vk_command_buffer, 0, 1, &vk_vertex_buffer, &vk_vertex_buffer_offsets);
    }

    static void VulkanDrawElements(HContext context, PrimitiveType prim_type, uint32_t first, uint32_t count, Type type, HIndexBuffer index_buffer)
    {
        assert(context->m_FrameBegun);
        const uint8_t image_ix = context->m_SwapChain->m_ImageIndex;
        VkCommandBuffer vk_command_buffer = context->m_MainCommandBuffers[image_ix];
        context->m_PipelineState.m_PrimtiveType = prim_type;
        DrawSetup(context, vk_command_buffer, &context->m_MainScratchBuffers[image_ix], (DeviceBuffer*) index_buffer, type);

        // The 'first' value that comes in is intended to be a byte offset,
        // but vkCmdDrawIndexed only operates with actual offset values into the index buffer
        uint32_t index_offset = first / (type == TYPE_UNSIGNED_SHORT ? 2 : 4);
        vkCmdDrawIndexed(vk_command_buffer, count, 1, index_offset, 0, 0);
    }

    static void VulkanDraw(HContext context, PrimitiveType prim_type, uint32_t first, uint32_t count)
    {
        assert(context->m_FrameBegun);
        const uint8_t image_ix = context->m_SwapChain->m_ImageIndex;
        VkCommandBuffer vk_command_buffer = context->m_MainCommandBuffers[image_ix];
        context->m_PipelineState.m_PrimtiveType = prim_type;
        DrawSetup(context, vk_command_buffer, &context->m_MainScratchBuffers[image_ix], 0, TYPE_BYTE);
        vkCmdDraw(vk_command_buffer, count, 1, first, 0);
    }

    static void CreateShaderResourceBindings(ShaderModule* shader, ShaderDesc::Shader* ddf, uint32_t dynamicAlignment)
    {
        if (ddf->m_Uniforms.m_Count > 0)
        {
            shader->m_Uniforms                 = new ShaderResourceBinding[ddf->m_Uniforms.m_Count];
            shader->m_UniformCount             = ddf->m_Uniforms.m_Count;
            uint32_t uniform_data_size_aligned = 0;
            uint32_t texture_sampler_count     = 0;
            uint32_t uniform_buffer_count      = 0;
            int32_t  last_binding              = -1;

            for (uint32_t i=0; i < ddf->m_Uniforms.m_Count; i++)
            {
                ShaderResourceBinding& res = shader->m_Uniforms[i];
                res.m_Binding              = ddf->m_Uniforms[i].m_Binding;
                res.m_Set                  = ddf->m_Uniforms[i].m_Set;
                res.m_Type                 = ddf->m_Uniforms[i].m_Type;
                res.m_Name                 = strdup(ddf->m_Uniforms[i].m_Name);
                res.m_NameHash             = 0;

                assert(res.m_Set <= 1);
                assert(res.m_Binding >= last_binding);
                last_binding = res.m_Binding;

                if (IsUniformTextureSampler(res))
                {
                    res.m_TextureUnit = 0;
                    texture_sampler_count++;
                }
                else
                {
                    res.m_UniformDataIndex     = uniform_buffer_count;
                    uniform_data_size_aligned += DM_ALIGN(GetShaderTypeSize(res.m_Type), dynamicAlignment);
                    uniform_buffer_count++;
                }
            }

            shader->m_UniformDataSizeAligned = uniform_data_size_aligned;
            shader->m_UniformBufferCount     = uniform_buffer_count;
        }

        if (ddf->m_Attributes.m_Count > 0)
        {
            shader->m_Attributes     = new ShaderResourceBinding[ddf->m_Attributes.m_Count];
            shader->m_AttributeCount = ddf->m_Attributes.m_Count;
            int32_t  last_binding    = -1;

            for (uint32_t i=0; i < ddf->m_Attributes.m_Count; i++)
            {
                ShaderResourceBinding& res = shader->m_Attributes[i];
                res.m_Binding              = ddf->m_Attributes[i].m_Binding;
                res.m_Set                  = ddf->m_Attributes[i].m_Set;
                res.m_Type                 = ddf->m_Attributes[i].m_Type;
                res.m_Name                 = strdup(ddf->m_Attributes[i].m_Name);
                res.m_NameHash             = dmHashString64(res.m_Name);

                assert(res.m_Binding >= last_binding);
                last_binding = res.m_Binding;
            }
        }
    }

    static HVertexProgram VulkanNewVertexProgram(HContext context, ShaderDesc::Shader* ddf)
    {
        ShaderModule* shader = new ShaderModule;
        memset(shader, 0, sizeof(*shader));
        VkResult res = CreateShaderModule(context->m_LogicalDevice.m_Device, ddf->m_Source.m_Data, ddf->m_Source.m_Count, shader);
        CHECK_VK_ERROR(res);
        CreateShaderResourceBindings(shader, ddf, (uint32_t) context->m_PhysicalDevice.m_Properties.limits.minUniformBufferOffsetAlignment);
        return (HVertexProgram) shader;
    }

    static HFragmentProgram VulkanNewFragmentProgram(HContext context, ShaderDesc::Shader* ddf)
    {
        ShaderModule* shader = new ShaderModule;
        memset(shader, 0, sizeof(*shader));
        VkResult res = CreateShaderModule(context->m_LogicalDevice.m_Device, ddf->m_Source.m_Data, ddf->m_Source.m_Count, shader);
        CHECK_VK_ERROR(res);
        CreateShaderResourceBindings(shader, ddf, (uint32_t) context->m_PhysicalDevice.m_Properties.limits.minUniformBufferOffsetAlignment);
        return (HFragmentProgram) shader;
    }

    static void CreateProgramUniforms(ShaderModule* module, VkShaderStageFlags vk_stage_flag,
        uint32_t byte_offset_base, uint32_t* byte_offset_list_out, uint32_t byte_offset_list_size,
        uint32_t* byte_offset_end_out, VkDescriptorSetLayoutBinding* vk_bindings_out)
    {
        uint32_t byte_offset         = byte_offset_base;
        uint32_t num_uniform_buffers = 0;
        for(uint32_t i=0; i < module->m_UniformCount; i++)
        {
            // Process uniform data size
            ShaderResourceBinding& res = module->m_Uniforms[i];
            assert(res.m_Type         != ShaderDesc::SHADER_TYPE_UNKNOWN);

            // Process samplers
            VkDescriptorType vk_descriptor_type;

            // Texture samplers don't need to allocate any memory
            if (IsUniformTextureSampler(res))
            {
                vk_descriptor_type = VK_DESCRIPTOR_TYPE_COMBINED_IMAGE_SAMPLER;
            }
            else
            {
                assert(num_uniform_buffers < byte_offset_list_size);
                byte_offset_list_out[res.m_UniformDataIndex] = byte_offset;
                byte_offset                                 += GetShaderTypeSize(res.m_Type);
                vk_descriptor_type                           = VK_DESCRIPTOR_TYPE_UNIFORM_BUFFER_DYNAMIC;
                num_uniform_buffers++;
            }

            // Process descriptor layout
            VkDescriptorSetLayoutBinding& vk_desc = vk_bindings_out[i];
            vk_desc.binding                       = module->m_Uniforms[i].m_Binding;
            vk_desc.descriptorType                = vk_descriptor_type;
            vk_desc.descriptorCount               = 1;
            vk_desc.stageFlags                    = vk_stage_flag;
            vk_desc.pImmutableSamplers            = 0;
        }

        *byte_offset_end_out = byte_offset;
    }

    static void CreateProgram(HContext context, Program* program, ShaderModule* vertex_module, ShaderModule* fragment_module)
    {
        // Set pipeline creation info
        VkPipelineShaderStageCreateInfo vk_vertex_shader_create_info;
        memset(&vk_vertex_shader_create_info, 0, sizeof(vk_vertex_shader_create_info));

        vk_vertex_shader_create_info.sType  = VK_STRUCTURE_TYPE_PIPELINE_SHADER_STAGE_CREATE_INFO;
        vk_vertex_shader_create_info.stage  = VK_SHADER_STAGE_VERTEX_BIT;
        vk_vertex_shader_create_info.module = vertex_module->m_Module;
        vk_vertex_shader_create_info.pName  = "main";

        VkPipelineShaderStageCreateInfo vk_fragment_shader_create_info;
        memset(&vk_fragment_shader_create_info, 0, sizeof(VkPipelineShaderStageCreateInfo));

        vk_fragment_shader_create_info.sType  = VK_STRUCTURE_TYPE_PIPELINE_SHADER_STAGE_CREATE_INFO;
        vk_fragment_shader_create_info.stage  = VK_SHADER_STAGE_FRAGMENT_BIT;
        vk_fragment_shader_create_info.module = fragment_module->m_Module;
        vk_fragment_shader_create_info.pName  = "main";

        program->m_PipelineStageInfo[Program::MODULE_TYPE_VERTEX]      = vk_vertex_shader_create_info;
        program->m_PipelineStageInfo[Program::MODULE_TYPE_FRAGMENT]    = vk_fragment_shader_create_info;
        program->m_Hash               = 0;
        program->m_UniformDataOffsets = 0;
        program->m_UniformData        = 0;
        program->m_VertexModule       = vertex_module;
        program->m_FragmentModule     = fragment_module;

        HashState64 program_hash;
        dmHashInit64(&program_hash, false);

        if (vertex_module->m_AttributeCount > 0)
        {
            for (uint32_t i=0; i < vertex_module->m_AttributeCount; i++)
            {
                dmHashUpdateBuffer64(&program_hash, &vertex_module->m_Attributes[i].m_Binding, sizeof(vertex_module->m_Attributes[i].m_Binding));
            }
        }

        dmHashUpdateBuffer64(&program_hash, &vertex_module->m_Hash, sizeof(vertex_module->m_Hash));
        dmHashUpdateBuffer64(&program_hash, &fragment_module->m_Hash, sizeof(fragment_module->m_Hash));
        program->m_Hash = dmHashFinal64(&program_hash);

        const uint32_t num_uniforms = vertex_module->m_UniformCount + fragment_module->m_UniformCount;
        if (num_uniforms > 0)
        {
            VkDescriptorSetLayoutBinding* vk_descriptor_set_bindings = new VkDescriptorSetLayoutBinding[num_uniforms];
            const uint32_t num_buffers  = vertex_module->m_UniformBufferCount + fragment_module->m_UniformBufferCount;

            if (num_buffers > 0)
            {
                program->m_UniformDataOffsets = new uint32_t[num_buffers];
            }

            uint32_t vs_last_offset   = 0;
            uint32_t fs_last_offset   = 0;

            CreateProgramUniforms(vertex_module, VK_SHADER_STAGE_VERTEX_BIT,
                0, program->m_UniformDataOffsets, num_buffers,
                &vs_last_offset, vk_descriptor_set_bindings);
            CreateProgramUniforms(fragment_module, VK_SHADER_STAGE_FRAGMENT_BIT,
                vs_last_offset, &program->m_UniformDataOffsets[vertex_module->m_UniformBufferCount], num_buffers,
                &fs_last_offset, &vk_descriptor_set_bindings[vertex_module->m_UniformCount]);

            program->m_UniformData = new uint8_t[vs_last_offset + fs_last_offset];
            memset(program->m_UniformData, 0, vs_last_offset + fs_last_offset);

            VkDescriptorSetLayoutCreateInfo vk_set_create_info[Program::MODULE_TYPE_COUNT];
            memset(&vk_set_create_info, 0, sizeof(vk_set_create_info));
            vk_set_create_info[Program::MODULE_TYPE_VERTEX].sType          = VK_STRUCTURE_TYPE_DESCRIPTOR_SET_LAYOUT_CREATE_INFO;
            vk_set_create_info[Program::MODULE_TYPE_VERTEX].pBindings      = vk_descriptor_set_bindings;
            vk_set_create_info[Program::MODULE_TYPE_VERTEX].bindingCount   = vertex_module->m_UniformCount;

            vk_set_create_info[Program::MODULE_TYPE_FRAGMENT].sType        = VK_STRUCTURE_TYPE_DESCRIPTOR_SET_LAYOUT_CREATE_INFO;
            vk_set_create_info[Program::MODULE_TYPE_FRAGMENT].pBindings    = &vk_descriptor_set_bindings[vertex_module->m_UniformCount];
            vk_set_create_info[Program::MODULE_TYPE_FRAGMENT].bindingCount = fragment_module->m_UniformCount;

            vkCreateDescriptorSetLayout(context->m_LogicalDevice.m_Device,
                &vk_set_create_info[Program::MODULE_TYPE_VERTEX],
                0, &program->m_DescriptorSetLayout[Program::MODULE_TYPE_VERTEX]);
            vkCreateDescriptorSetLayout(context->m_LogicalDevice.m_Device,
                &vk_set_create_info[Program::MODULE_TYPE_FRAGMENT],
                0, &program->m_DescriptorSetLayout[Program::MODULE_TYPE_FRAGMENT]);

            VkPipelineLayoutCreateInfo vk_layout_create_info;
            memset(&vk_layout_create_info, 0, sizeof(vk_layout_create_info));
            vk_layout_create_info.sType          = VK_STRUCTURE_TYPE_PIPELINE_LAYOUT_CREATE_INFO;
            vk_layout_create_info.setLayoutCount = Program::MODULE_TYPE_COUNT;
            vk_layout_create_info.pSetLayouts    = program->m_DescriptorSetLayout;

            vkCreatePipelineLayout(context->m_LogicalDevice.m_Device, &vk_layout_create_info, 0, &program->m_PipelineLayout);
            delete[] vk_descriptor_set_bindings;
        }
    }

    static HProgram VulkanNewProgram(HContext context, HVertexProgram vertex_program, HFragmentProgram fragment_program)
    {
        Program* program = new Program;
        CreateProgram(context, program, (ShaderModule*) vertex_program, (ShaderModule*) fragment_program);
        return (HProgram) program;
    }

    static void DestroyProgram(HContext context, Program* program)
    {
        if (program->m_UniformData)
        {
            delete[] program->m_UniformData;
            delete[] program->m_UniformDataOffsets;
        }

        if (program->m_PipelineLayout != VK_NULL_HANDLE)
        {
            vkDestroyPipelineLayout(context->m_LogicalDevice.m_Device, program->m_PipelineLayout, 0);
        }

        for (int i = 0; i < Program::MODULE_TYPE_COUNT; ++i)
        {
            if (program->m_DescriptorSetLayout[i] != VK_NULL_HANDLE)
            {
                vkDestroyDescriptorSetLayout(context->m_LogicalDevice.m_Device, program->m_DescriptorSetLayout[i], 0);
            }
        }
    }

    static void VulkanDeleteProgram(HContext context, HProgram program)
    {
        assert(program);
        Program* program_ptr = (Program*) program;
        DestroyProgram(context, program_ptr);
        delete program_ptr;
    }

    static void DestroyShader(ShaderModule* shader)
    {
        DestroyShaderModule(g_Context->m_LogicalDevice.m_Device, shader);

        for (uint32_t i=0; i < shader->m_UniformCount; i++)
        {
            free(shader->m_Uniforms[i].m_Name);
        }

        for (uint32_t i=0; i < shader->m_AttributeCount; i++)
        {
            free(shader->m_Attributes[i].m_Name);
        }

        if (shader->m_Attributes)
        {
            delete[] shader->m_Attributes;
        }

        if (shader->m_Uniforms)
        {
            delete[] shader->m_Uniforms;
        }
    }

    static bool ReloadShader(ShaderModule* shader, ShaderDesc::Shader* ddf)
    {
        ShaderModule tmp_shader;
        VkResult res = CreateShaderModule(g_Context->m_LogicalDevice.m_Device, ddf->m_Source.m_Data, ddf->m_Source.m_Count, &tmp_shader);
        if (res == VK_SUCCESS)
        {
            DestroyShader(shader);
            memset(shader, 0, sizeof(*shader));

            // Transfer created module to old pointer and recreate resource bindings
            shader->m_Hash    = tmp_shader.m_Hash;
            shader->m_Module  = tmp_shader.m_Module;
            CreateShaderResourceBindings(shader, ddf, (uint32_t) g_Context->m_PhysicalDevice.m_Properties.limits.minUniformBufferOffsetAlignment);
            return true;
        }

        return false;
    }

    static bool VulkanReloadVertexProgram(HVertexProgram prog, ShaderDesc::Shader* ddf)
    {
        return ReloadShader((ShaderModule*) prog, ddf);
    }

    static bool VulkanReloadFragmentProgram(HFragmentProgram prog, ShaderDesc::Shader* ddf)
    {
        return ReloadShader((ShaderModule*) prog, ddf);
    }

    static void VulkanDeleteVertexProgram(HVertexProgram prog)
    {
        ShaderModule* shader = (ShaderModule*) prog;
        DestroyShader(shader);
        delete shader;
    }

    static void VulkanDeleteFragmentProgram(HFragmentProgram prog)
    {
        ShaderModule* shader = (ShaderModule*) prog;
        assert(shader->m_Attributes == 0);

        DestroyShaderModule(g_Context->m_LogicalDevice.m_Device, shader);

        for (uint32_t i=0; i < shader->m_UniformCount; i++)
        {
            free(shader->m_Uniforms[i].m_Name);
        }

        if (shader->m_Uniforms)
        {
            delete[] shader->m_Uniforms;
        }

        delete shader;
    }

    static ShaderDesc::Language VulkanGetShaderProgramLanguage(HContext context)
    {
        return ShaderDesc::LANGUAGE_SPIRV;
    }

    static void VulkanEnableProgram(HContext context, HProgram program)
    {
        context->m_CurrentProgram = (Program*) program;
    }

    static void VulkanDisableProgram(HContext context)
    {
        context->m_CurrentProgram = 0;
    }

    static bool VulkanReloadProgram(HContext context, HProgram program, HVertexProgram vert_program, HFragmentProgram frag_program)
    {
        Program* program_ptr = (Program*) program;
        DestroyProgram(context, program_ptr);
        CreateProgram(context, program_ptr, (ShaderModule*) vert_program, (ShaderModule*) frag_program);
        return true;
    }

    static uint32_t VulkanGetUniformCount(HProgram prog)
    {
        assert(prog);
        Program* program_ptr = (Program*) prog;
        assert(program_ptr->m_VertexModule && program_ptr->m_FragmentModule);
        return program_ptr->m_VertexModule->m_UniformCount + program_ptr->m_FragmentModule->m_UniformCount;
    }

    static Type shaderDataTypeToGraphicsType(ShaderDesc::ShaderDataType shader_type)
    {
        switch(shader_type)
        {
            case ShaderDesc::SHADER_TYPE_INT:          return TYPE_INT;
            case ShaderDesc::SHADER_TYPE_UINT:         return TYPE_UNSIGNED_INT;
            case ShaderDesc::SHADER_TYPE_FLOAT:        return TYPE_FLOAT;
            case ShaderDesc::SHADER_TYPE_VEC4:         return TYPE_FLOAT_VEC4;
            case ShaderDesc::SHADER_TYPE_MAT4:         return TYPE_FLOAT_MAT4;
            case ShaderDesc::SHADER_TYPE_SAMPLER2D:    return TYPE_SAMPLER_2D;
            case ShaderDesc::SHADER_TYPE_SAMPLER_CUBE: return TYPE_SAMPLER_CUBE;
            default: break;
        }

        // Not supported
        return (Type) 0xffffffff;
    }

    static uint32_t VulkanGetUniformName(HProgram prog, uint32_t index, char* buffer, uint32_t buffer_size, Type* type)
    {
        assert(prog);
        Program* program_ptr = (Program*) prog;
        ShaderModule* module = program_ptr->m_VertexModule;

        if (index >= program_ptr->m_VertexModule->m_UniformCount)
        {
            module = program_ptr->m_FragmentModule;
            index -= program_ptr->m_VertexModule->m_UniformCount;
        }

        if (index >= module->m_UniformCount)
        {
            return 0;
        }

        ShaderResourceBinding* res = &module->m_Uniforms[index];
        *type = shaderDataTypeToGraphicsType(res->m_Type);

        return (uint32_t)dmStrlCpy(buffer, res->m_Name, buffer_size);
    }

    // In OpenGL, there is a single global resource identifier between
    // fragment and vertex uniforms for a single program. In Vulkan,
    // a uniform can be present in both shaders so we have to keep track
    // of this ourselves. Because of this we pack resource locations
    // for uniforms in a single base register with 15 bits
    // per shader location. If uniform is not found, we return -1 as usual.
    #define UNIFORM_LOCATION_MAX         0x00007FFF
    #define UNIFORM_LOCATION_BIT_COUNT   15
    #define UNIFORM_LOCATION_GET_VS(loc) (loc  & UNIFORM_LOCATION_MAX)
    #define UNIFORM_LOCATION_GET_FS(loc) ((loc & (UNIFORM_LOCATION_MAX << UNIFORM_LOCATION_BIT_COUNT)) >> UNIFORM_LOCATION_BIT_COUNT)

    // TODO, comment from the PR (#4544):
    //   "These frequent lookups could be improved by sorting on the key beforehand,
    //   and during lookup, do a lower_bound, to find the item (or not).
    //   E.g see: engine/render/src/render/material.cpp#L446"
    static bool GetUniformIndex(ShaderResourceBinding* uniforms, uint32_t uniformCount, const char* name, uint32_t* index_out)
    {
        assert(uniformCount < UNIFORM_LOCATION_MAX);
        for (uint32_t i = 0; i < uniformCount; ++i)
        {
            if (dmStrCaseCmp(uniforms[i].m_Name, name) == 0)
            {
                *index_out = i;
                return true;
            }
        }

        return false;
    }

    static int32_t VulkanGetUniformLocation(HProgram prog, const char* name)
    {
        assert(prog);
        Program* program_ptr = (Program*) prog;
        ShaderModule* vs     = program_ptr->m_VertexModule;
        ShaderModule* fs     = program_ptr->m_FragmentModule;
        uint32_t vs_location = UNIFORM_LOCATION_MAX;
        uint32_t fs_location = UNIFORM_LOCATION_MAX;
        bool vs_found        = GetUniformIndex(vs->m_Uniforms, vs->m_UniformCount, name, &vs_location);
        bool fs_found        = GetUniformIndex(fs->m_Uniforms, fs->m_UniformCount, name, &fs_location);

        if (vs_found || fs_found)
        {
            return vs_location | (fs_location << UNIFORM_LOCATION_BIT_COUNT);
        }

        return -1;
    }

    static void VulkanSetConstantV4(HContext context, const Vectormath::Aos::Vector4* data, int base_register)
    {
        assert(context->m_CurrentProgram);
        assert(base_register >= 0);
        Program* program_ptr = (Program*) context->m_CurrentProgram;

        uint32_t index_vs  = UNIFORM_LOCATION_GET_VS(base_register);
        uint32_t index_fs  = UNIFORM_LOCATION_GET_FS(base_register);
        assert(!(index_vs == UNIFORM_LOCATION_MAX && index_fs == UNIFORM_LOCATION_MAX));

        if (index_vs != UNIFORM_LOCATION_MAX)
        {
            ShaderResourceBinding& res = program_ptr->m_VertexModule->m_Uniforms[index_vs];
            assert(index_vs < program_ptr->m_VertexModule->m_UniformCount);
            assert(!IsUniformTextureSampler(res));
            uint32_t offset_index      = res.m_UniformDataIndex;
            uint32_t offset            = program_ptr->m_UniformDataOffsets[offset_index];
            memcpy(&program_ptr->m_UniformData[offset], data, sizeof(Vectormath::Aos::Vector4));
        }

        if (index_fs != UNIFORM_LOCATION_MAX)
        {
            ShaderResourceBinding& res = program_ptr->m_FragmentModule->m_Uniforms[index_fs];
            assert(index_fs < program_ptr->m_FragmentModule->m_UniformCount);
            assert(!IsUniformTextureSampler(res));
            // Fragment uniforms are packed behind vertex uniforms hence the extra offset here
            uint32_t offset_index = program_ptr->m_VertexModule->m_UniformBufferCount + res.m_UniformDataIndex;
            uint32_t offset       = program_ptr->m_UniformDataOffsets[offset_index];
            memcpy(&program_ptr->m_UniformData[offset], data, sizeof(Vectormath::Aos::Vector4));
        }
    }

    static void VulkanSetConstantM4(HContext context, const Vectormath::Aos::Vector4* data, int base_register)
    {
        Program* program_ptr = (Program*) context->m_CurrentProgram;

        uint32_t index_vs  = UNIFORM_LOCATION_GET_VS(base_register);
        uint32_t index_fs  = UNIFORM_LOCATION_GET_FS(base_register);
        assert(!(index_vs == UNIFORM_LOCATION_MAX && index_fs == UNIFORM_LOCATION_MAX));

        if (index_vs != UNIFORM_LOCATION_MAX)
        {
            ShaderResourceBinding& res = program_ptr->m_VertexModule->m_Uniforms[index_vs];
            assert(index_vs < program_ptr->m_VertexModule->m_UniformCount);
            assert(!IsUniformTextureSampler(res));
            uint32_t offset_index      = res.m_UniformDataIndex;
            uint32_t offset            = program_ptr->m_UniformDataOffsets[offset_index];
            memcpy(&program_ptr->m_UniformData[offset], data, sizeof(Vectormath::Aos::Vector4) * 4);
        }

        if (index_fs != UNIFORM_LOCATION_MAX)
        {
            ShaderResourceBinding& res = program_ptr->m_FragmentModule->m_Uniforms[index_fs];
            assert(index_fs < program_ptr->m_FragmentModule->m_UniformCount);
            assert(!IsUniformTextureSampler(res));
            // Fragment uniforms are packed behind vertex uniforms hence the extra offset here
            uint32_t offset_index = program_ptr->m_VertexModule->m_UniformBufferCount + res.m_UniformDataIndex;
            uint32_t offset       = program_ptr->m_UniformDataOffsets[offset_index];
            memcpy(&program_ptr->m_UniformData[offset], data, sizeof(Vectormath::Aos::Vector4) * 4);
        }
    }

    static void VulkanSetSampler(HContext context, int32_t location, int32_t unit)
    {
        assert(context && context->m_CurrentProgram);
        Program* program_ptr = (Program*) context->m_CurrentProgram;

        uint32_t index_vs  = UNIFORM_LOCATION_GET_VS(location);
        uint32_t index_fs  = UNIFORM_LOCATION_GET_FS(location);
        assert(!(index_vs == UNIFORM_LOCATION_MAX && index_fs == UNIFORM_LOCATION_MAX));

        if (index_vs != UNIFORM_LOCATION_MAX)
        {
            ShaderResourceBinding& res = program_ptr->m_VertexModule->m_Uniforms[index_vs];
            assert(index_vs < program_ptr->m_VertexModule->m_UniformCount);
            assert(IsUniformTextureSampler(res));
            program_ptr->m_VertexModule->m_Uniforms[index_vs].m_TextureUnit = (uint16_t) unit;
        }

        if (index_fs != UNIFORM_LOCATION_MAX)
        {
            ShaderResourceBinding& res = program_ptr->m_FragmentModule->m_Uniforms[index_fs];
            assert(index_fs < program_ptr->m_FragmentModule->m_UniformCount);
            assert(IsUniformTextureSampler(res));
            program_ptr->m_FragmentModule->m_Uniforms[index_fs].m_TextureUnit = (uint16_t) unit;
        }
    }

    #undef UNIFORM_LOCATION_MAX
    #undef UNIFORM_LOCATION_BIT_COUNT
    #undef UNIFORM_LOCATION_GET_VS
    #undef UNIFORM_LOCATION_GET_FS

    static void VulkanSetViewport(HContext context, int32_t x, int32_t y, int32_t width, int32_t height)
    {
        // Defer the update to when we actually draw, since we *might* need to invert the viewport
        // depending on wether or not we have set a different rendertarget from when
        // this call was made.
        Viewport& viewport    = context->m_MainViewport;
        viewport.m_X          = (uint16_t) x;
        viewport.m_Y          = (uint16_t) y;
        viewport.m_W          = (uint16_t) width;
        viewport.m_H          = (uint16_t) height;

        context->m_ViewportChanged = 1;
    }

    static inline void SetStateValue(PipelineState& pipeline_state, State state, uint8_t value)
    {
        if (state == STATE_DEPTH_TEST)
        {
            pipeline_state.m_DepthTestEnabled = value;
        }
        else if (state == STATE_STENCIL_TEST)
        {
            pipeline_state.m_StencilEnabled = value;
        }
        else if (state == STATE_BLEND)
        {
            pipeline_state.m_BlendEnabled = value;
        }
        else if (state == STATE_CULL_FACE)
        {
            pipeline_state.m_CullFaceEnabled = value;
        }
        else if (state == STATE_POLYGON_OFFSET_FILL)
        {
            pipeline_state.m_PolygonOffsetFillEnabled = value;
        }
        else
        {
            assert(0 && "EnableState: State not supported");
        }
    }

    static void VulkanEnableState(HContext context, State state)
    {
        assert(context);
        SetStateValue(context->m_PipelineState, state, 1);
    }

    static void VulkanDisableState(HContext context, State state)
    {
        assert(context);
        SetStateValue(context->m_PipelineState, state, 0);
    }

    static void VulkanSetBlendFunc(HContext context, BlendFactor source_factor, BlendFactor destinaton_factor)
    {
        assert(context);
        context->m_PipelineState.m_BlendSrcFactor = source_factor;
        context->m_PipelineState.m_BlendDstFactor = destinaton_factor;
    }

    static void VulkanSetColorMask(HContext context, bool red, bool green, bool blue, bool alpha)
    {
        assert(context);
        uint8_t write_mask = red   ? DMGRAPHICS_STATE_WRITE_R : 0;
        write_mask        |= green ? DMGRAPHICS_STATE_WRITE_G : 0;
        write_mask        |= blue  ? DMGRAPHICS_STATE_WRITE_B : 0;
        write_mask        |= alpha ? DMGRAPHICS_STATE_WRITE_A : 0;

        context->m_PipelineState.m_WriteColorMask = write_mask;
    }

    static void VulkanSetDepthMask(HContext context, bool mask)
    {
        context->m_PipelineState.m_WriteDepth = mask;
    }

    static void VulkanSetDepthFunc(HContext context, CompareFunc func)
    {
        context->m_PipelineState.m_DepthTestFunc = func;
    }

    static void VulkanSetScissor(HContext context, int32_t x, int32_t y, int32_t width, int32_t height)
    {
        // While scissors are obviously supported in vulkan, we don't expose it
        // to the users via render scripts so it's a bit hard to test.
        // Leaving it unsupported for now.
        assert(0 && "Not supported");
    }

    static void VulkanSetStencilMask(HContext context, uint32_t mask)
    {
        context->m_PipelineState.m_StencilWriteMask = mask;
    }

    static void VulkanSetStencilFunc(HContext context, CompareFunc func, uint32_t ref, uint32_t mask)
    {
        assert(context);
        context->m_PipelineState.m_StencilTestFunc    = (uint8_t) func;
        context->m_PipelineState.m_StencilReference   = (uint8_t) ref;
        context->m_PipelineState.m_StencilCompareMask = (uint8_t) mask;
    }

    static void VulkanSetStencilOp(HContext context, StencilOp sfail, StencilOp dpfail, StencilOp dppass)
    {
        assert(context);
        context->m_PipelineState.m_StencilOpFail      = sfail;
        context->m_PipelineState.m_StencilOpDepthFail = dpfail;
        context->m_PipelineState.m_StencilOpPass      = dppass;
    }

    static void VulkanSetCullFace(HContext context, FaceType face_type)
    {
        assert(context);
        context->m_PipelineState.m_CullFaceType = face_type;
        context->m_CullFaceChanged              = true;
    }

    static void VulkanSetPolygonOffset(HContext context, float factor, float units)
    {
        assert(context);
        vkCmdSetDepthBias(context->m_MainCommandBuffers[context->m_SwapChain->m_ImageIndex],
            factor, 0.0, units);
    }

    static VkFormat GetVulkanFormatFromTextureFormat(TextureFormat format)
    {
        // Reference: https://github.com/KhronosGroup/Vulkan-Samples-Deprecated/blob/master/external/include/vulkan/vk_format.h
        assert(format <= TEXTURE_FORMAT_COUNT);
        const VkFormat conversion_table[] = {
            VK_FORMAT_R8_SRGB,                     // TEXTURE_FORMAT_LUMINANCE
            VK_FORMAT_R8G8_SRGB,                   // TEXTURE_FORMAT_LUMINANCE_ALPHA
            VK_FORMAT_R8G8B8_SRGB,                 // TEXTURE_FORMAT_RGB
            VK_FORMAT_R8G8B8A8_SRGB,               // TEXTURE_FORMAT_RGBA
            VK_FORMAT_R16G16B16_UNORM,              // TEXTURE_FORMAT_RGB_16BPP
            VK_FORMAT_R16G16B16A16_UNORM,           // TEXTURE_FORMAT_RGBA_16BPP
            VK_FORMAT_BC1_RGB_UNORM_BLOCK,         // TEXTURE_FORMAT_RGB_DXT1
            VK_FORMAT_BC1_RGBA_UNORM_BLOCK,        // TEXTURE_FORMAT_RGBA_DXT1
            VK_FORMAT_BC3_UNORM_BLOCK,             // TEXTURE_FORMAT_RGBA_DXT3
            VK_FORMAT_BC2_UNORM_BLOCK,             // TEXTURE_FORMAT_RGBA_DXT5
            VK_FORMAT_UNDEFINED,                   // TEXTURE_FORMAT_DEPTH
            VK_FORMAT_UNDEFINED,                   // TEXTURE_FORMAT_STENCIL
            VK_FORMAT_PVRTC1_2BPP_UNORM_BLOCK_IMG, // TEXTURE_FORMAT_RGB_PVRTC_2BPPV1
            VK_FORMAT_PVRTC1_4BPP_UNORM_BLOCK_IMG, // TEXTURE_FORMAT_RGB_PVRTC_4BPPV1
            VK_FORMAT_PVRTC1_2BPP_UNORM_BLOCK_IMG, // TEXTURE_FORMAT_RGBA_PVRTC_2BPPV1
            VK_FORMAT_PVRTC1_4BPP_UNORM_BLOCK_IMG, // TEXTURE_FORMAT_RGBA_PVRTC_4BPPV1
            VK_FORMAT_ETC2_R8G8B8_UNORM_BLOCK,     // TEXTURE_FORMAT_RGB_ETC1
            VK_FORMAT_R16G16B16_SFLOAT,            // TEXTURE_FORMAT_RGB16F
            VK_FORMAT_R32G32B32_SFLOAT,            // TEXTURE_FORMAT_RGB32F
            VK_FORMAT_R16G16B16A16_SFLOAT,         // TEXTURE_FORMAT_RGBA16F
            VK_FORMAT_R32G32B32A32_SFLOAT,         // TEXTURE_FORMAT_RGBA32F
            VK_FORMAT_R16_SFLOAT,                  // TEXTURE_FORMAT_R16F
            VK_FORMAT_R16G16_SFLOAT,               // TEXTURE_FORMAT_RG16F
            VK_FORMAT_R32_SFLOAT,                  // TEXTURE_FORMAT_R32F
            VK_FORMAT_R32G32_SFLOAT,               // TEXTURE_FORMAT_RG32F
            VK_FORMAT_UNDEFINED                    // TEXTURE_FORMAT_COUNT
        };

        return conversion_table[format];
    }

    static VkResult CreateRenderTarget(VkDevice vk_device, Texture* colorTexture, Texture* depthStencilTexture, RenderTarget* rtOut)
    {
        assert(rtOut->m_Framebuffer == VK_NULL_HANDLE && rtOut->m_RenderPass == VK_NULL_HANDLE);
        RenderPassAttachment  rp_attachments[2];
        RenderPassAttachment* rp_attachment_color         = 0;
        RenderPassAttachment* rp_attachment_depth_stencil = 0;

        VkImageView fb_attachments[2];
        uint16_t    fb_attachment_count = 0;
        uint16_t    fb_width            = 0;
        uint16_t    fb_height           = 0;

        if (colorTexture)
        {
            assert(!colorTexture->m_Destroyed && colorTexture->m_Handle.m_ImageView != VK_NULL_HANDLE && colorTexture->m_Handle.m_Image != VK_NULL_HANDLE);
            uint8_t color_buffer_index = GetBufferTypeIndex(BUFFER_TYPE_COLOR_BIT);
            fb_width                   = rtOut->m_BufferTextureParams[color_buffer_index].m_Width;
            fb_height                  = rtOut->m_BufferTextureParams[color_buffer_index].m_Height;

            rp_attachment_color = &rp_attachments[0];
            rp_attachment_color->m_ImageLayout = VK_IMAGE_LAYOUT_SHADER_READ_ONLY_OPTIMAL;
            rp_attachment_color->m_Format      = colorTexture->m_Format;

            fb_attachments[fb_attachment_count++] = colorTexture->m_Handle.m_ImageView;
        }

        if (depthStencilTexture)
        {
            uint8_t depth_buffer_index = GetBufferTypeIndex(BUFFER_TYPE_DEPTH_BIT);
            uint16_t depth_width       = rtOut->m_BufferTextureParams[depth_buffer_index].m_Width;
            uint16_t depth_height      = rtOut->m_BufferTextureParams[depth_buffer_index].m_Height;

            if (!colorTexture)
            {
                fb_width  = depth_width;
                fb_height = depth_height;
            }

            rp_attachment_depth_stencil                = &rp_attachments[1];
            rp_attachment_depth_stencil->m_ImageLayout = VK_IMAGE_LAYOUT_DEPTH_STENCIL_ATTACHMENT_OPTIMAL;
            rp_attachment_depth_stencil->m_Format      = depthStencilTexture->m_Format;

            fb_attachments[fb_attachment_count++] = depthStencilTexture->m_Handle.m_ImageView;
        }

        VkResult res = CreateRenderPass(vk_device, VK_SAMPLE_COUNT_1_BIT, rp_attachment_color, rp_attachment_color ? 1 : 0, rp_attachment_depth_stencil, 0, &rtOut->m_RenderPass);
        if (res != VK_SUCCESS)
        {
            return res;
        }

        res = CreateFramebuffer(vk_device, rtOut->m_RenderPass,
            fb_width, fb_height, fb_attachments, (uint8_t)fb_attachment_count, &rtOut->m_Framebuffer);
        if (res != VK_SUCCESS)
        {
            return res;
        }

        rtOut->m_TextureColor        = colorTexture;
        rtOut->m_TextureDepthStencil = depthStencilTexture;
        rtOut->m_Extent.width        = fb_width;
        rtOut->m_Extent.height       = fb_height;

        return VK_SUCCESS;
    }

    static HRenderTarget VulkanNewRenderTarget(HContext context, uint32_t buffer_type_flags, const TextureCreationParams creation_params[MAX_BUFFER_TYPE_COUNT], const TextureParams params[MAX_BUFFER_TYPE_COUNT])
    {
        RenderTarget* rt = new RenderTarget(GetNextRenderTargetId());
        memcpy(rt->m_BufferTextureParams, params, sizeof(rt->m_BufferTextureParams));

        Texture* texture_color         = 0;
        Texture* texture_depth_stencil = 0;

        uint8_t has_color   = buffer_type_flags & dmGraphics::BUFFER_TYPE_COLOR_BIT;
        uint8_t has_depth   = buffer_type_flags & dmGraphics::BUFFER_TYPE_DEPTH_BIT;
        uint8_t has_stencil = buffer_type_flags & dmGraphics::BUFFER_TYPE_STENCIL_BIT;

        // don't save the data
        for (uint32_t i = 0; i < MAX_BUFFER_TYPE_COUNT; ++i)
        {
            rt->m_BufferTextureParams[i].m_Data     = 0x0;
            rt->m_BufferTextureParams[i].m_DataSize = 0;
        }

        uint16_t    fb_width  = 0;
        uint16_t    fb_height = 0;

        if(has_color)
        {
            uint8_t color_buffer_index         = GetBufferTypeIndex(BUFFER_TYPE_COLOR_BIT);
            TextureParams& color_buffer_params = rt->m_BufferTextureParams[color_buffer_index];
            fb_width                           = color_buffer_params.m_Width;
            fb_height                          = color_buffer_params.m_Height;

            VkFormat vk_color_format;

            // Promote format to RGBA if RBG, since it's not supported
            if (color_buffer_params.m_Format == TEXTURE_FORMAT_RGB)
            {
                vk_color_format              = VK_FORMAT_R8G8B8A8_UNORM;
                color_buffer_params.m_Format = TEXTURE_FORMAT_RGBA;
            }
            else
            {
                vk_color_format = GetVulkanFormatFromTextureFormat(color_buffer_params.m_Format);
            }

            texture_color = NewTexture(context, creation_params[color_buffer_index]);
            VkResult res = CreateTexture2D(context->m_PhysicalDevice.m_Device, context->m_LogicalDevice.m_Device,
                texture_color->m_Width, texture_color->m_Height, texture_color->m_MipMapCount,
                VK_SAMPLE_COUNT_1_BIT, vk_color_format,
                VK_IMAGE_TILING_OPTIMAL, VK_IMAGE_USAGE_COLOR_ATTACHMENT_BIT | VK_IMAGE_USAGE_SAMPLED_BIT,
                VK_MEMORY_PROPERTY_DEVICE_LOCAL_BIT, VK_IMAGE_ASPECT_COLOR_BIT, VK_IMAGE_LAYOUT_PREINITIALIZED, texture_color);
            CHECK_VK_ERROR(res);

            SetTextureParams(texture_color, color_buffer_params.m_MinFilter, color_buffer_params.m_MagFilter, color_buffer_params.m_UWrap, color_buffer_params.m_VWrap);
        }

        if(has_depth || has_stencil)
        {
            VkFormat vk_depth_stencil_format = VK_FORMAT_UNDEFINED;
            VkImageTiling vk_depth_tiling    = VK_IMAGE_TILING_OPTIMAL;
            uint8_t depth_buffer_index       = GetBufferTypeIndex(BUFFER_TYPE_DEPTH_BIT);

            // Only try depth formats first
            if (has_depth && !has_stencil)
            {
                VkFormat vk_format_list[] = {
                    VK_FORMAT_D32_SFLOAT,
                    VK_FORMAT_D16_UNORM
                };

                uint8_t vk_format_list_size = sizeof(vk_format_list) / sizeof(vk_format_list[2]);
                GetDepthFormatAndTiling(context->m_PhysicalDevice.m_Device, vk_format_list, vk_format_list_size, &vk_depth_stencil_format, &vk_depth_tiling);
            }

            // If we request both depth & stencil OR test above failed,
            // try with default depth stencil formats
            if (vk_depth_stencil_format == VK_FORMAT_UNDEFINED)
            {
                GetDepthFormatAndTiling(context->m_PhysicalDevice.m_Device, 0, 0, &vk_depth_stencil_format, &vk_depth_tiling);
            }

            texture_depth_stencil = NewTexture(context, creation_params[depth_buffer_index]);
            VkResult res = CreateDepthStencilTexture(context,
                vk_depth_stencil_format, vk_depth_tiling,
                fb_width, fb_height, VK_SAMPLE_COUNT_1_BIT, // No support for multisampled FBOs
                texture_depth_stencil);
            CHECK_VK_ERROR(res);
        }

        VkResult res = CreateRenderTarget(context->m_LogicalDevice.m_Device, texture_color, texture_depth_stencil, rt);
        CHECK_VK_ERROR(res);

        return rt;
    }

    static void VulkanDeleteRenderTarget(HRenderTarget render_target)
    {
        if (render_target->m_TextureColor)
        {
            DeleteTexture(render_target->m_TextureColor);
        }

        if (render_target->m_TextureDepthStencil)
        {
            DeleteTexture(render_target->m_TextureDepthStencil);
        }

        DestroyRenderTarget(&g_Context->m_LogicalDevice, render_target);

        delete render_target;
    }

    static void VulkanSetRenderTarget(HContext context, HRenderTarget render_target, uint32_t transient_buffer_types)
    {
        (void) transient_buffer_types;
        context->m_ViewportChanged = 1;
        BeginRenderPass(context, render_target != 0x0 ? render_target : &context->m_MainRenderTarget);
    }

    static HTexture VulkanGetRenderTargetTexture(HRenderTarget render_target, BufferType buffer_type)
    {
        if(buffer_type != BUFFER_TYPE_COLOR_BIT)
            return 0;

        return (HTexture) render_target->m_TextureColor;
    }

    static void VulkanGetRenderTargetSize(HRenderTarget render_target, BufferType buffer_type, uint32_t& width, uint32_t& height)
    {
        uint32_t i = GetBufferTypeIndex(buffer_type);
        assert(i < MAX_BUFFER_TYPE_COUNT);
        width  = render_target->m_BufferTextureParams[i].m_Width;
        height = render_target->m_BufferTextureParams[i].m_Height;
    }

    static void VulkanSetRenderTargetSize(HRenderTarget render_target, uint32_t width, uint32_t height)
    {
        Texture* texture_color = render_target->m_TextureColor;

        for (uint32_t i = 0; i < MAX_BUFFER_TYPE_COUNT; ++i)
        {
            render_target->m_BufferTextureParams[i].m_Width = width;
            render_target->m_BufferTextureParams[i].m_Height = height;
            if(i == GetBufferTypeIndex(BUFFER_TYPE_COLOR_BIT) && texture_color)
            {
                DestroyResourceDeferred(g_Context->m_MainResourcesToDestroy[g_Context->m_SwapChain->m_ImageIndex], texture_color);
                VkResult res = CreateTexture2D(g_Context->m_PhysicalDevice.m_Device, g_Context->m_LogicalDevice.m_Device,
                    width, height, texture_color->m_MipMapCount, VK_SAMPLE_COUNT_1_BIT, texture_color->m_Format,
                    VK_IMAGE_TILING_OPTIMAL, VK_IMAGE_USAGE_COLOR_ATTACHMENT_BIT | VK_IMAGE_USAGE_SAMPLED_BIT,
                    VK_MEMORY_PROPERTY_DEVICE_LOCAL_BIT, VK_IMAGE_ASPECT_COLOR_BIT, VK_IMAGE_LAYOUT_PREINITIALIZED, texture_color);
                CHECK_VK_ERROR(res);
            }
        }

        if (render_target->m_TextureDepthStencil)
        {
            DestroyResourceDeferred(g_Context->m_MainResourcesToDestroy[g_Context->m_SwapChain->m_ImageIndex], render_target->m_TextureDepthStencil);

            // Check tiling support for this format
            VkImageTiling vk_image_tiling    = VK_IMAGE_TILING_OPTIMAL;
            VkFormat vk_depth_stencil_format = render_target->m_TextureDepthStencil->m_Format;
            VkFormat vk_depth_format         = GetSupportedTilingFormat(g_Context->m_PhysicalDevice.m_Device, &vk_depth_stencil_format,
                1, vk_image_tiling, VK_FORMAT_FEATURE_DEPTH_STENCIL_ATTACHMENT_BIT);

            if (vk_depth_format == VK_FORMAT_UNDEFINED)
            {
                vk_image_tiling = VK_IMAGE_TILING_LINEAR;
            }

            VkResult res = CreateDepthStencilTexture(g_Context,
                vk_depth_stencil_format, vk_image_tiling,
                width, height, VK_SAMPLE_COUNT_1_BIT,
                render_target->m_TextureDepthStencil);
            CHECK_VK_ERROR(res);
        }

        DestroyRenderTarget(&g_Context->m_LogicalDevice, render_target);
        VkResult res = CreateRenderTarget(g_Context->m_LogicalDevice.m_Device, render_target->m_TextureColor, render_target->m_TextureDepthStencil, render_target);
        CHECK_VK_ERROR(res);
    }

    static bool VulkanIsTextureFormatSupported(HContext context, TextureFormat format)
    {
        return (context->m_TextureFormatSupport & (1 << format)) != 0;
    }

    static HTexture VulkanNewTexture(HContext context, const TextureCreationParams& params)
    {
        Texture* tex       = new Texture;
        tex->m_Type        = params.m_Type;
        tex->m_Width       = params.m_Width;
        tex->m_Height      = params.m_Height;
        tex->m_MipMapCount = params.m_MipMapCount;

        if (params.m_OriginalWidth == 0)
        {
            tex->m_OriginalWidth  = params.m_Width;
            tex->m_OriginalHeight = params.m_Height;
        }
        else
        {
            tex->m_OriginalWidth  = params.m_OriginalWidth;
            tex->m_OriginalHeight = params.m_OriginalHeight;
        }

        return (HTexture) tex;
    }

    static void VulkanDeleteTexture(HTexture t)
    {
        DestroyResourceDeferred(g_Context->m_MainResourcesToDestroy[g_Context->m_SwapChain->m_ImageIndex], t);
        delete t;
    }

    static inline uint32_t GetOffsetFromMipmap(Texture* texture, uint8_t mipmap)
    {
        uint8_t bitspp  = GetTextureFormatBPP(texture->m_GraphicsFormat);
        uint32_t width  = texture->m_Width;
        uint32_t height = texture->m_Height;
        uint32_t offset = 0;

        for (uint32_t i = 0; i < mipmap; ++i)
        {
            offset += width * height * bitspp;
            width  /= 2;
            height /= 2;
        }

        offset /= 8;
        return offset;
    }

    static void CopyToTexture(HContext context, const TextureParams& params,
        bool useStageBuffer, uint32_t texDataSize, void* texDataPtr, Texture* textureOut)
    {
        VkDevice vk_device = context->m_LogicalDevice.m_Device;

        // TODO There is potentially a bunch of redundancy here.
        //      * Can we use a single command buffer for these updates,
        //        and not create a new one in every transition?
        //      * Should we batch upload all the mipmap levels instead?
        //        There's a lot of extra work doing all these transitions and image copies
        //        per mipmap instead of batching in one cmd
        if (useStageBuffer)
        {
            // Create one-time commandbuffer to carry the copy command
            VkCommandBuffer vk_command_buffer;
            CreateCommandBuffers(vk_device, context->m_LogicalDevice.m_CommandPool, 1, &vk_command_buffer);
            VkCommandBufferBeginInfo vk_command_buffer_begin_info;
            memset(&vk_command_buffer_begin_info, 0, sizeof(VkCommandBufferBeginInfo));

            vk_command_buffer_begin_info.sType = VK_STRUCTURE_TYPE_COMMAND_BUFFER_BEGIN_INFO;
            vk_command_buffer_begin_info.flags = VK_COMMAND_BUFFER_USAGE_ONE_TIME_SUBMIT_BIT;
            VkResult res = vkBeginCommandBuffer(vk_command_buffer, &vk_command_buffer_begin_info);
            CHECK_VK_ERROR(res);

            VkSubmitInfo vk_submit_info;
            memset(&vk_submit_info, 0, sizeof(vk_submit_info));
            vk_submit_info.sType              = VK_STRUCTURE_TYPE_SUBMIT_INFO;
            vk_submit_info.commandBufferCount = 1;
            vk_submit_info.pCommandBuffers    = &vk_command_buffer;

            DeviceBuffer stage_buffer(VK_BUFFER_USAGE_TRANSFER_SRC_BIT);
            res = CreateDeviceBuffer(context->m_PhysicalDevice.m_Device, vk_device, texDataSize,
                VK_MEMORY_PROPERTY_HOST_VISIBLE_BIT | VK_MEMORY_PROPERTY_HOST_COHERENT_BIT, &stage_buffer);
            CHECK_VK_ERROR(res);

            res = WriteToDeviceBuffer(vk_device, texDataSize, 0, texDataPtr, &stage_buffer);
            CHECK_VK_ERROR(res);

            // Transition image to transfer dst for the mipmap level we are uploading
            res = TransitionImageLayout(vk_device, context->m_LogicalDevice.m_CommandPool, context->m_LogicalDevice.m_GraphicsQueue,
                textureOut->m_Handle.m_Image, VK_IMAGE_ASPECT_COLOR_BIT, VK_IMAGE_LAYOUT_UNDEFINED, VK_IMAGE_LAYOUT_TRANSFER_DST_OPTIMAL, params.m_MipMap);
            CHECK_VK_ERROR(res);

            VkBufferImageCopy vk_copy_region;
            vk_copy_region.bufferOffset                    = 0;
            vk_copy_region.bufferRowLength                 = 0;
            vk_copy_region.bufferImageHeight               = 0;
            vk_copy_region.imageOffset.x                   = params.m_X;
            vk_copy_region.imageOffset.y                   = params.m_Y;
            vk_copy_region.imageOffset.z                   = 0;
            vk_copy_region.imageExtent.width               = params.m_Width;
            vk_copy_region.imageExtent.height              = params.m_Height;
            vk_copy_region.imageExtent.depth               = 1;
            vk_copy_region.imageSubresource.aspectMask     = VK_IMAGE_ASPECT_COLOR_BIT;
            vk_copy_region.imageSubresource.mipLevel       = params.m_MipMap;
            vk_copy_region.imageSubresource.baseArrayLayer = 0;
            vk_copy_region.imageSubresource.layerCount     = 1;

            vkCmdCopyBufferToImage(vk_command_buffer, stage_buffer.m_Handle.m_Buffer,
                textureOut->m_Handle.m_Image, VK_IMAGE_LAYOUT_TRANSFER_DST_OPTIMAL,
                1, &vk_copy_region);

            res = vkEndCommandBuffer(vk_command_buffer);
            CHECK_VK_ERROR(res);

            res = vkQueueSubmit(context->m_LogicalDevice.m_GraphicsQueue, 1, &vk_submit_info, VK_NULL_HANDLE);
            CHECK_VK_ERROR(res);

            vkQueueWaitIdle(context->m_LogicalDevice.m_GraphicsQueue);

            res = TransitionImageLayout(vk_device, context->m_LogicalDevice.m_CommandPool, context->m_LogicalDevice.m_GraphicsQueue,
                textureOut->m_Handle.m_Image, VK_IMAGE_ASPECT_COLOR_BIT, VK_IMAGE_LAYOUT_TRANSFER_DST_OPTIMAL, VK_IMAGE_LAYOUT_SHADER_READ_ONLY_OPTIMAL, params.m_MipMap);
            CHECK_VK_ERROR(res);

            DestroyDeviceBuffer(vk_device, &stage_buffer.m_Handle);

            vkFreeCommandBuffers(vk_device, context->m_LogicalDevice.m_CommandPool, 1, &vk_command_buffer);
        }
        else
        {
            uint32_t write_offset = GetOffsetFromMipmap(textureOut, (uint8_t) params.m_MipMap);

            VkResult res = WriteToDeviceBuffer(vk_device, texDataSize, write_offset, texDataPtr, &textureOut->m_DeviceBuffer);
            CHECK_VK_ERROR(res);

            res = TransitionImageLayout(vk_device, context->m_LogicalDevice.m_CommandPool, context->m_LogicalDevice.m_GraphicsQueue, textureOut->m_Handle.m_Image,
                VK_IMAGE_ASPECT_COLOR_BIT, VK_IMAGE_LAYOUT_UNDEFINED, VK_IMAGE_LAYOUT_SHADER_READ_ONLY_OPTIMAL, params.m_MipMap);
            CHECK_VK_ERROR(res);
        }
    }

    static void RepackRGBToRGBA(uint32_t num_pixels, uint8_t* rgb, uint8_t* rgba)
    {
        for(uint32_t px=0; px < num_pixels; px++)
        {
            rgba[0] = rgb[0];
            rgba[1] = rgb[1];
            rgba[2] = rgb[2];
            rgba[3] = 255;
            rgba+=4;
            rgb+=3;
        }
    }

    static void VulkanSetTexture(HTexture texture, const TextureParams& params)
    {
        // Same as graphics_opengl.cpp
        switch (params.m_Format)
        {
            case TEXTURE_FORMAT_DEPTH:
            case TEXTURE_FORMAT_STENCIL:
                dmLogError("Unable to upload texture data, unsupported type (%s).", TextureFormatToString(params.m_Format));
                return;
            default:break;
        }

        assert(params.m_Width  <= g_Context->m_PhysicalDevice.m_Properties.limits.maxImageDimension2D);
        assert(params.m_Height <= g_Context->m_PhysicalDevice.m_Properties.limits.maxImageDimension2D);

        if (texture->m_MipMapCount == 1 && params.m_MipMap > 0)
        {
            return;
        }

        TextureFormat format_orig   = params.m_Format;
        uint8_t tex_bpp             = GetTextureFormatBPP(params.m_Format);
        size_t tex_data_size        = 0;
        void*  tex_data_ptr         = (void*)params.m_Data;
        VkFormat vk_format          = GetVulkanFormatFromTextureFormat(params.m_Format);

        if (vk_format == VK_FORMAT_UNDEFINED)
        {
            dmLogError("Unable to upload texture data, unsupported type (%s).", TextureFormatToString(format_orig));
            return;
        }

        LogicalDevice& logical_device       = g_Context->m_LogicalDevice;
        VkPhysicalDevice vk_physical_device = g_Context->m_PhysicalDevice.m_Device;

        // Note: There's no RGB support in Vulkan. We have to expand this to four channels
        // TODO: Can we use R11G11B10 somehow?
        if (format_orig == TEXTURE_FORMAT_RGB)
        {
            uint32_t data_pixel_count = params.m_Width * params.m_Height;
            uint8_t bpp_new           = 32;
            uint8_t* data_new         = new uint8_t[data_pixel_count * bpp_new];

            RepackRGBToRGBA(data_pixel_count, (uint8_t*) tex_data_ptr, data_new);
            vk_format     = VK_FORMAT_R8G8B8A8_SRGB;
            tex_data_ptr  = data_new;
            tex_bpp       = bpp_new;
        }

        tex_data_size             = tex_bpp * params.m_Width * params.m_Height;
        texture->m_GraphicsFormat = params.m_Format;
        texture->m_MipMapCount    = dmMath::Max(texture->m_MipMapCount, (uint16_t)(params.m_MipMap+1));

        if (params.m_SubUpdate)
        {
            // data size might be different if we have generated a new image
            tex_data_size = params.m_Width * params.m_Height * tex_bpp;
        }
        else if (params.m_MipMap == 0)
        {
            SetTextureParams(texture, params.m_MinFilter, params.m_MagFilter, params.m_UWrap, params.m_VWrap);
            if (texture->m_Format != vk_format || texture->m_Width != params.m_Width || texture->m_Height != params.m_Height)
            {
                DestroyResourceDeferred(g_Context->m_MainResourcesToDestroy[g_Context->m_SwapChain->m_ImageIndex], texture);
                texture->m_Format = vk_format;
            }
        }

        bool use_stage_buffer = true;
#if defined(__MACH__) && (defined(__arm__) || defined(__arm64__))
        // Can't use a staging buffer for MoltenVK when we upload
        // PVRTC textures.
        if (vk_format == VK_FORMAT_PVRTC1_2BPP_UNORM_BLOCK_IMG ||
            vk_format == VK_FORMAT_PVRTC1_4BPP_UNORM_BLOCK_IMG)
        {
            use_stage_buffer = false;
        }
#endif

        // If texture hasn't been used yet or if it has been changed
        if (texture->m_Destroyed || texture->m_Handle.m_Image == VK_NULL_HANDLE)
        {
            assert(!params.m_SubUpdate);
            VkImageTiling vk_image_tiling           = VK_IMAGE_TILING_OPTIMAL;
            VkImageUsageFlags vk_usage_flags        = VK_IMAGE_USAGE_TRANSFER_DST_BIT | VK_IMAGE_USAGE_SAMPLED_BIT;
            VkFormatFeatureFlags vk_format_features = VK_FORMAT_FEATURE_SAMPLED_IMAGE_BIT;
            VkImageLayout vk_initial_layout         = VK_IMAGE_LAYOUT_UNDEFINED;
            VkMemoryPropertyFlags vk_memory_type    = VK_MEMORY_PROPERTY_DEVICE_LOCAL_BIT;

            if (!use_stage_buffer)
            {
                vk_usage_flags = VK_IMAGE_USAGE_SAMPLED_BIT;
                vk_memory_type = VK_MEMORY_PROPERTY_HOST_VISIBLE_BIT | VK_MEMORY_PROPERTY_HOST_COHERENT_BIT;
            }

            // Check this format for optimal layout support
            if (VK_FORMAT_UNDEFINED == GetSupportedTilingFormat(vk_physical_device, &vk_format,
                1, vk_image_tiling, vk_format_features))
            {
                // Linear doesn't support mipmapping (for MoltenVK only?)
                vk_image_tiling        = VK_IMAGE_TILING_LINEAR;
                texture->m_MipMapCount = 1;
            }

            VkResult res = CreateTexture2D(vk_physical_device, logical_device.m_Device,
                texture->m_Width, texture->m_Height, texture->m_MipMapCount, VK_SAMPLE_COUNT_1_BIT,
                vk_format, vk_image_tiling, vk_usage_flags,
                vk_memory_type, VK_IMAGE_ASPECT_COLOR_BIT, vk_initial_layout, texture);
            CHECK_VK_ERROR(res);
        }

        tex_data_size = (int) ceil((float) tex_data_size / 8.0f);

        CopyToTexture(g_Context, params, use_stage_buffer, tex_data_size, tex_data_ptr, texture);

        if (format_orig == TEXTURE_FORMAT_RGB)
        {
            delete[] (uint8_t*)tex_data_ptr;
        }
    }

    static void VulkanSetTextureAsync(HTexture texture, const TextureParams& params)
    {
        // Async texture loading is not supported in Vulkan, defaulting to syncronous loading until then
        SetTexture(texture, params);
    }

    static void VulkanSetTextureParams(HTexture texture, TextureFilter minfilter, TextureFilter magfilter, TextureWrap uwrap, TextureWrap vwrap)
    {
        TextureSampler sampler = g_Context->m_TextureSamplers[texture->m_TextureSamplerIndex];

        if (sampler.m_MinFilter    != minfilter ||
            sampler.m_MagFilter    != magfilter ||
            sampler.m_AddressModeU != uwrap     ||
            sampler.m_AddressModeV != vwrap     ||
            sampler.m_MaxLod       != texture->m_MipMapCount)
        {
            int8_t sampler_index = GetTextureSamplerIndex(g_Context->m_TextureSamplers, minfilter, magfilter, uwrap, vwrap, texture->m_MipMapCount);
            if (sampler_index < 0)
            {
                sampler_index = CreateTextureSampler(g_Context->m_LogicalDevice.m_Device, g_Context->m_TextureSamplers, minfilter, magfilter, uwrap, vwrap, texture->m_MipMapCount);
            }

            texture->m_TextureSamplerIndex = sampler_index;
        }
    }

    static uint32_t VulkanGetTextureResourceSize(HTexture texture)
    {
        uint32_t size_total = 0;
        uint32_t size = (texture->m_Width * texture->m_Height * GetTextureFormatBPP(texture->m_GraphicsFormat)) >> 3;
        for(uint32_t i = 0; i < texture->m_MipMapCount; ++i)
        {
            size_total += size;
            size >>= 2;
        }
        if (texture->m_Type == TEXTURE_TYPE_CUBE_MAP)
        {
            size_total *= 6;
        }
        return size_total + sizeof(Texture);
    }

    static uint16_t VulkanGetTextureWidth(HTexture texture)
    {
        return texture->m_Width;
    }

    static uint16_t VulkanGetTextureHeight(HTexture texture)
    {
        return texture->m_Height;
    }

    static uint16_t VulkanGetOriginalTextureWidth(HTexture texture)
    {
        return texture->m_OriginalWidth;
    }

    static uint16_t VulkanGetOriginalTextureHeight(HTexture texture)
    {
        return texture->m_OriginalHeight;
    }

    static void VulkanEnableTexture(HContext context, uint32_t unit, HTexture texture)
    {
        assert(unit < DM_MAX_TEXTURE_UNITS);
        context->m_TextureUnits[unit] = texture;
    }

    static void VulkanDisableTexture(HContext context, uint32_t unit, HTexture texture)
    {
        assert(unit < DM_MAX_TEXTURE_UNITS);
        context->m_TextureUnits[unit] = 0;
    }

    static uint32_t VulkanGetMaxTextureSize(HContext context)
    {
        return context->m_PhysicalDevice.m_Properties.limits.maxImageDimension2D;
    }

    static uint32_t VulkanGetTextureStatusFlags(HTexture texture)
    {
        return 0;
    }

    static void VulkanReadPixels(HContext context, void* buffer, uint32_t buffer_size)
    {}
<<<<<<< HEAD
=======

    static void VulkanAppBootstrap(int argc, char** argv, EngineCreate create_fn, EngineDestroy destroy_fn, EngineUpdate update_fn, EngineGetResult result_fn)
    {
#if defined(__MACH__) && ( defined(__arm__) || defined(__arm64__) || defined(IOS_SIMULATOR) )
        glfwSetViewType(GLFW_NO_API);
        glfwAppBootstrap(argc, argv, create_fn, destroy_fn, update_fn, result_fn);
#endif
    }

    static void VulkanRunApplicationLoop(void* user_data, WindowStepMethod step_method, WindowIsRunning is_running)
    {
        while (0 != is_running(user_data))
        {
            step_method(user_data);
        }
    }

    static GraphicsAdapterFunctionTable VulkanRegisterFunctionTable()
    {
        GraphicsAdapterFunctionTable fn_table;
        memset(&fn_table,0,sizeof(fn_table));
        fn_table.m_NewContext = VulkanNewContext;
        fn_table.m_DeleteContext = VulkanDeleteContext;
        fn_table.m_Initialize = VulkanInitialize;
        fn_table.m_Finalize = VulkanFinalize;
        fn_table.m_AppBootstrap = VulkanAppBootstrap;
        fn_table.m_GetWindowRefreshRate = VulkanGetWindowRefreshRate;
        fn_table.m_OpenWindow = VulkanOpenWindow;
        fn_table.m_CloseWindow = VulkanCloseWindow;
        fn_table.m_IconifyWindow = VulkanIconifyWindow;
        fn_table.m_GetWindowState = VulkanGetWindowState;
        fn_table.m_GetDisplayDpi = VulkanGetDisplayDpi;
        fn_table.m_GetWidth = VulkanGetWidth;
        fn_table.m_GetHeight = VulkanGetHeight;
        fn_table.m_GetWindowWidth = VulkanGetWindowWidth;
        fn_table.m_GetWindowHeight = VulkanGetWindowHeight;
        fn_table.m_SetWindowSize = VulkanSetWindowSize;
        fn_table.m_ResizeWindow = VulkanResizeWindow;
        fn_table.m_GetDefaultTextureFilters = VulkanGetDefaultTextureFilters;
        fn_table.m_BeginFrame = VulkanBeginFrame;
        fn_table.m_Flip = VulkanFlip;
        fn_table.m_SetSwapInterval = VulkanSetSwapInterval;
        fn_table.m_Clear = VulkanClear;
        fn_table.m_NewVertexBuffer = VulkanNewVertexBuffer;
        fn_table.m_DeleteVertexBuffer = VulkanDeleteVertexBuffer;
        fn_table.m_SetVertexBufferData = VulkanSetVertexBufferData;
        fn_table.m_SetVertexBufferSubData = VulkanSetVertexBufferSubData;
        fn_table.m_GetMaxElementsVertices = VulkanGetMaxElementsVertices;
        fn_table.m_NewIndexBuffer = VulkanNewIndexBuffer;
        fn_table.m_DeleteIndexBuffer = VulkanDeleteIndexBuffer;
        fn_table.m_SetIndexBufferData = VulkanSetIndexBufferData;
        fn_table.m_SetIndexBufferSubData = VulkanSetIndexBufferSubData;
        fn_table.m_IsIndexBufferFormatSupported = VulkanIsIndexBufferFormatSupported;
        fn_table.m_NewVertexDeclaration = VulkanNewVertexDeclaration;
        fn_table.m_NewVertexDeclarationStride = VulkanNewVertexDeclarationStride;
        fn_table.m_DeleteVertexDeclaration = VulkanDeleteVertexDeclaration;
        fn_table.m_EnableVertexDeclaration = VulkanEnableVertexDeclaration;
        fn_table.m_EnableVertexDeclarationProgram = VulkanEnableVertexDeclarationProgram;
        fn_table.m_DisableVertexDeclaration = VulkanDisableVertexDeclaration;
        fn_table.m_DrawElements = VulkanDrawElements;
        fn_table.m_Draw = VulkanDraw;
        fn_table.m_NewVertexProgram = VulkanNewVertexProgram;
        fn_table.m_NewFragmentProgram = VulkanNewFragmentProgram;
        fn_table.m_NewProgram = VulkanNewProgram;
        fn_table.m_DeleteProgram = VulkanDeleteProgram;
        fn_table.m_ReloadVertexProgram = VulkanReloadVertexProgram;
        fn_table.m_ReloadFragmentProgram = VulkanReloadFragmentProgram;
        fn_table.m_DeleteVertexProgram = VulkanDeleteVertexProgram;
        fn_table.m_DeleteFragmentProgram = VulkanDeleteFragmentProgram;
        fn_table.m_GetShaderProgramLanguage = VulkanGetShaderProgramLanguage;
        fn_table.m_EnableProgram = VulkanEnableProgram;
        fn_table.m_DisableProgram = VulkanDisableProgram;
        fn_table.m_ReloadProgram = VulkanReloadProgram;
        fn_table.m_GetUniformName = VulkanGetUniformName;
        fn_table.m_GetUniformCount = VulkanGetUniformCount;
        fn_table.m_GetUniformLocation = VulkanGetUniformLocation;
        fn_table.m_SetConstantV4 = VulkanSetConstantV4;
        fn_table.m_SetConstantM4 = VulkanSetConstantM4;
        fn_table.m_SetSampler = VulkanSetSampler;
        fn_table.m_SetViewport = VulkanSetViewport;
        fn_table.m_EnableState = VulkanEnableState;
        fn_table.m_DisableState = VulkanDisableState;
        fn_table.m_SetBlendFunc = VulkanSetBlendFunc;
        fn_table.m_SetColorMask = VulkanSetColorMask;
        fn_table.m_SetDepthMask = VulkanSetDepthMask;
        fn_table.m_SetDepthFunc = VulkanSetDepthFunc;
        fn_table.m_SetScissor = VulkanSetScissor;
        fn_table.m_SetStencilMask = VulkanSetStencilMask;
        fn_table.m_SetStencilFunc = VulkanSetStencilFunc;
        fn_table.m_SetStencilOp = VulkanSetStencilOp;
        fn_table.m_SetCullFace = VulkanSetCullFace;
        fn_table.m_SetPolygonOffset = VulkanSetPolygonOffset;
        fn_table.m_NewRenderTarget = VulkanNewRenderTarget;
        fn_table.m_DeleteRenderTarget = VulkanDeleteRenderTarget;
        fn_table.m_SetRenderTarget = VulkanSetRenderTarget;
        fn_table.m_GetRenderTargetTexture = VulkanGetRenderTargetTexture;
        fn_table.m_GetRenderTargetSize = VulkanGetRenderTargetSize;
        fn_table.m_SetRenderTargetSize = VulkanSetRenderTargetSize;
        fn_table.m_IsTextureFormatSupported = VulkanIsTextureFormatSupported;
        fn_table.m_NewTexture = VulkanNewTexture;
        fn_table.m_DeleteTexture = VulkanDeleteTexture;
        fn_table.m_SetTexture = VulkanSetTexture;
        fn_table.m_SetTextureAsync = VulkanSetTextureAsync;
        fn_table.m_SetTextureParams = VulkanSetTextureParams;
        fn_table.m_GetTextureResourceSize = VulkanGetTextureResourceSize;
        fn_table.m_GetTextureWidth = VulkanGetTextureWidth;
        fn_table.m_GetTextureHeight = VulkanGetTextureHeight;
        fn_table.m_GetOriginalTextureWidth = VulkanGetOriginalTextureWidth;
        fn_table.m_GetOriginalTextureHeight = VulkanGetOriginalTextureHeight;
        fn_table.m_EnableTexture = VulkanEnableTexture;
        fn_table.m_DisableTexture = VulkanDisableTexture;
        fn_table.m_GetMaxTextureSize = VulkanGetMaxTextureSize;
        fn_table.m_GetTextureStatusFlags = VulkanGetTextureStatusFlags;
        fn_table.m_ReadPixels = VulkanReadPixels;
        fn_table.m_RunApplicationLoop = VulkanRunApplicationLoop;
        return fn_table;
    }
>>>>>>> 0091dba7
}<|MERGE_RESOLUTION|>--- conflicted
+++ resolved
@@ -289,11 +289,6 @@
         return -1;
     }
 
-    void DestroyPipelineCacheCb(HContext context, const uint64_t* key, Pipeline* value)
-    {
-        DestroyPipeline(context->m_LogicalDevice.m_Device, value);
-    }
-
     static bool EndRenderPass(HContext context)
     {
         assert(context->m_CurrentRenderTarget);
@@ -867,7 +862,7 @@
     #endif
 
         VkInstance inst;
-        VkResult res = CreateInstance(&inst, 0, 0, 0, 0);
+        VkResult res = CreateInstance(&inst, 0, 0, 0, 0, 0, 0);
 
         if (res == VK_SUCCESS)
         {
@@ -884,19 +879,7 @@
     {
         if (g_Context == 0x0)
         {
-<<<<<<< HEAD
             if (!NativeInit(params))
-=======
-        #if ANDROID
-            if (!LoadVulkanLibrary())
-            {
-                dmLogError("Could not load Vulkan functions.");
-                return 0x0;
-            }
-        #endif
-
-            if (glfwInit() == 0)
->>>>>>> 0091dba7
             {
                 return 0x0;
             }
@@ -948,18 +931,6 @@
         NativeExit();
     }
 
-    uint32_t GetWidth(HContext context)
-    {
-        assert(context);
-        return context->m_Width;
-    }
-
-    uint32_t GetHeight(HContext context)
-    {
-        assert(context);
-        return context->m_Height;
-    }
-
     void OnWindowResize(int width, int height)
     {
         assert(g_Context);
@@ -974,232 +945,7 @@
         }
     }
 
-    int OnWindowClose()
-    {
-        assert(g_Context);
-        if (g_Context->m_WindowCloseCallback != 0x0)
-        {
-            return g_Context->m_WindowCloseCallback(g_Context->m_WindowCloseCallbackUserData);
-        }
-        return 1;
-    }
-
-    void OnWindowFocus(int focus)
-    {
-        assert(g_Context);
-        if (g_Context->m_WindowFocusCallback != 0x0)
-        {
-            g_Context->m_WindowFocusCallback(g_Context->m_WindowFocusCallbackUserData, focus);
-        }
-    }
-
-<<<<<<< HEAD
-    void GetDefaultTextureFilters(HContext context, TextureFilter& out_min_filter, TextureFilter& out_mag_filter)
-=======
-    static uint32_t VulkanGetWindowRefreshRate(HContext context)
-    {
-        if (context->m_WindowOpened)
-        {
-            return glfwGetWindowRefreshRate();
-        }
-        else
-        {
-            return 0;
-        }
-    }
-
-    static WindowResult VulkanOpenWindow(HContext context, WindowParams* params)
-    {
-        assert(context->m_WindowSurface == VK_NULL_HANDLE);
-
-        glfwOpenWindowHint(GLFW_CLIENT_API,   GLFW_NO_API);
-        glfwOpenWindowHint(GLFW_FSAA_SAMPLES, params->m_Samples);
-
-        int mode = params->m_Fullscreen ? GLFW_FULLSCREEN : GLFW_WINDOW;
-
-        if (!glfwOpenWindow(params->m_Width, params->m_Height, 8, 8, 8, 8, 32, 8, mode))
-        {
-            return WINDOW_RESULT_WINDOW_OPEN_ERROR;
-        }
-
-        if (!InitializeVulkan(context, params))
-        {
-            return WINDOW_RESULT_WINDOW_OPEN_ERROR;
-        }
-
-    #if !defined(__EMSCRIPTEN__)
-        glfwSetWindowTitle(params->m_Title);
-    #endif
-
-        glfwSetWindowSizeCallback(OnWindowResize);
-        glfwSetWindowCloseCallback(OnWindowClose);
-        glfwSetWindowFocusCallback(OnWindowFocus);
-
-        context->m_WindowOpened                  = 1;
-        context->m_Width                         = params->m_Width;
-        context->m_Height                        = params->m_Height;
-        context->m_WindowWidth                   = context->m_SwapChain->m_ImageExtent.width;
-        context->m_WindowHeight                  = context->m_SwapChain->m_ImageExtent.height;
-        context->m_WindowResizeCallback          = params->m_ResizeCallback;
-        context->m_WindowResizeCallbackUserData  = params->m_ResizeCallbackUserData;
-        context->m_WindowCloseCallback           = params->m_CloseCallback;
-        context->m_WindowCloseCallbackUserData   = params->m_CloseCallbackUserData;
-        context->m_WindowFocusCallback           = params->m_FocusCallback;
-        context->m_WindowFocusCallbackUserData   = params->m_FocusCallbackUserData;
-        context->m_WindowIconifyCallback         = params->m_IconifyCallback;
-        context->m_WindowIconifyCallbackUserData = params->m_IconifyCallbackUserData;
-
-        return WINDOW_RESULT_OK;
-    }
-
-    static void VulkanCloseWindow(HContext context)
-    {
-        if (context->m_WindowOpened)
-        {
-            VkDevice vk_device = context->m_LogicalDevice.m_Device;
-
-            SynchronizeDevice(vk_device);
-
-            glfwCloseWindow();
-
-            context->m_PipelineCache.Iterate(DestroyPipelineCacheCb, context);
-
-            DestroyDeviceBuffer(vk_device, &context->m_MainTextureDepthStencil.m_DeviceBuffer.m_Handle);
-            DestroyTexture(vk_device, &context->m_MainTextureDepthStencil.m_Handle);
-
-            vkDestroyRenderPass(vk_device, context->m_MainRenderPass, 0);
-
-            vkFreeCommandBuffers(vk_device, context->m_LogicalDevice.m_CommandPool, context->m_MainCommandBuffers.Size(), context->m_MainCommandBuffers.Begin());
-            vkFreeCommandBuffers(vk_device, context->m_LogicalDevice.m_CommandPool, 1, &context->m_MainCommandBufferUploadHelper);
-
-            for (uint8_t i=0; i < context->m_MainFrameBuffers.Size(); i++)
-            {
-                vkDestroyFramebuffer(vk_device, context->m_MainFrameBuffers[i], 0);
-            }
-
-            for (uint8_t i=0; i < context->m_TextureSamplers.Size(); i++)
-            {
-                DestroyTextureSampler(vk_device, &context->m_TextureSamplers[i]);
-            }
-
-            for (uint8_t i=0; i < context->m_MainScratchBuffers.Size(); i++)
-            {
-                DestroyDeviceBuffer(vk_device, &context->m_MainScratchBuffers[i].m_DeviceBuffer.m_Handle);
-            }
-
-            for (uint8_t i=0; i < context->m_MainDescriptorAllocators.Size(); i++)
-            {
-                DestroyDescriptorAllocator(vk_device, &context->m_MainDescriptorAllocators[i].m_Handle);
-            }
-
-            for (uint8_t i=0; i < context->m_MainCommandBuffers.Size(); i++)
-            {
-                FlushResourcesToDestroy(vk_device, context->m_MainResourcesToDestroy[i]);
-            }
-
-            for (size_t i = 0; i < g_max_frames_in_flight; i++) {
-                FrameResource& frame_resource = context->m_FrameResources[i];
-                vkDestroySemaphore(vk_device, frame_resource.m_RenderFinished, 0);
-                vkDestroySemaphore(vk_device, frame_resource.m_ImageAvailable, 0);
-                vkDestroyFence(vk_device, frame_resource.m_SubmitFence, 0);
-            }
-
-            DestroySwapChain(vk_device, context->m_SwapChain);
-            DestroyLogicalDevice(&context->m_LogicalDevice);
-            DestroyPhysicalDevice(&context->m_PhysicalDevice);
-
-            vkDestroySurfaceKHR(context->m_Instance, context->m_WindowSurface, 0);
-
-            DestroyInstance(&context->m_Instance);
-
-            context->m_WindowOpened = 0;
-
-            if (context->m_DynamicOffsetBuffer)
-            {
-                free(context->m_DynamicOffsetBuffer);
-            }
-
-            delete context->m_SwapChain;
-        }
-    }
-
-    static void VulkanIconifyWindow(HContext context)
-    {
-        if (context->m_WindowOpened)
-        {
-            glfwIconifyWindow();
-        }
-    }
-
-    static uint32_t VulkanGetWindowState(HContext context, WindowState state)
-    {
-        if (context->m_WindowOpened)
-        {
-            return glfwGetWindowParam(state);
-        }
-        else
-        {
-            return 0;
-        }
-    }
-
-    static uint32_t VulkanGetDisplayDpi(HContext context)
-    {
-        return 0;
-    }
-
-    static uint32_t VulkanGetWidth(HContext context)
-    {
-        return context->m_Width;
-    }
-
-    static uint32_t VulkanGetHeight(HContext context)
-    {
-        return context->m_Height;
-    }
-
-    static uint32_t VulkanGetWindowWidth(HContext context)
-    {
-        return context->m_WindowWidth;
-    }
-
-    static uint32_t VulkanGetWindowHeight(HContext context)
-    {
-        return context->m_WindowHeight;
-    }
-
-    static void VulkanSetWindowSize(HContext context, uint32_t width, uint32_t height)
-    {
-        if (context->m_WindowOpened)
-        {
-            context->m_Width  = width;
-            context->m_Height = height;
-            glfwSetWindowSize((int)width, (int)height);
-            int window_width, window_height;
-            glfwGetWindowSize(&window_width, &window_height);
-            context->m_WindowWidth  = window_width;
-            context->m_WindowHeight = window_height;
-
-            SwapChainChanged(context, &context->m_WindowWidth, &context->m_WindowHeight);
-
-            // The callback is not called from glfw when the size is set manually
-            if (context->m_WindowResizeCallback)
-            {
-                context->m_WindowResizeCallback(context->m_WindowResizeCallbackUserData, window_width, window_height);
-            }
-        }
-    }
-
-    static void VulkanResizeWindow(HContext context, uint32_t width, uint32_t height)
-    {
-        if (context->m_WindowOpened)
-        {
-            glfwSetWindowSize((int)width, (int)height);
-        }
-    }
-
     static void VulkanGetDefaultTextureFilters(HContext context, TextureFilter& out_min_filter, TextureFilter& out_mag_filter)
->>>>>>> 0091dba7
     {
         out_min_filter = context->m_DefaultTextureMinFilter;
         out_mag_filter = context->m_DefaultTextureMagFilter;
@@ -1222,7 +968,7 @@
             if (res == VK_ERROR_OUT_OF_DATE_KHR)
             {
                 uint32_t width, height;
-                GetNativeWindowSize(&width, &height);
+                VulkanGetNativeWindowSize(&width, &height);
                 context->m_WindowWidth  = width;
                 context->m_WindowHeight = height;
                 SwapChainChanged(context, &context->m_WindowWidth, &context->m_WindowHeight);
@@ -1321,14 +1067,10 @@
         SwapBuffers();
     }
 
-<<<<<<< HEAD
-    void Clear(HContext context, uint32_t flags, uint8_t red, uint8_t green, uint8_t blue, uint8_t alpha, float depth, uint32_t stencil)
-=======
     static void VulkanSetSwapInterval(HContext context, uint32_t swap_interval)
     {}
 
     static void VulkanClear(HContext context, uint32_t flags, uint8_t red, uint8_t green, uint8_t blue, uint8_t alpha, float depth, uint32_t stencil)
->>>>>>> 0091dba7
     {
         assert(context->m_CurrentRenderTarget);
         DM_PROFILE(Graphics, "Clear");
@@ -3415,16 +3157,6 @@
 
     static void VulkanReadPixels(HContext context, void* buffer, uint32_t buffer_size)
     {}
-<<<<<<< HEAD
-=======
-
-    static void VulkanAppBootstrap(int argc, char** argv, EngineCreate create_fn, EngineDestroy destroy_fn, EngineUpdate update_fn, EngineGetResult result_fn)
-    {
-#if defined(__MACH__) && ( defined(__arm__) || defined(__arm64__) || defined(IOS_SIMULATOR) )
-        glfwSetViewType(GLFW_NO_API);
-        glfwAppBootstrap(argc, argv, create_fn, destroy_fn, update_fn, result_fn);
-#endif
-    }
 
     static void VulkanRunApplicationLoop(void* user_data, WindowStepMethod step_method, WindowIsRunning is_running)
     {
@@ -3432,6 +3164,11 @@
         {
             step_method(user_data);
         }
+    }
+
+    void DestroyPipelineCacheCb(HContext context, const uint64_t* key, Pipeline* value)
+    {
+        DestroyPipeline(context->m_LogicalDevice.m_Device, value);
     }
 
     static GraphicsAdapterFunctionTable VulkanRegisterFunctionTable()
@@ -3442,7 +3179,6 @@
         fn_table.m_DeleteContext = VulkanDeleteContext;
         fn_table.m_Initialize = VulkanInitialize;
         fn_table.m_Finalize = VulkanFinalize;
-        fn_table.m_AppBootstrap = VulkanAppBootstrap;
         fn_table.m_GetWindowRefreshRate = VulkanGetWindowRefreshRate;
         fn_table.m_OpenWindow = VulkanOpenWindow;
         fn_table.m_CloseWindow = VulkanCloseWindow;
@@ -3534,5 +3270,4 @@
         fn_table.m_RunApplicationLoop = VulkanRunApplicationLoop;
         return fn_table;
     }
->>>>>>> 0091dba7
 }