--- conflicted
+++ resolved
@@ -4,8 +4,6 @@
 #include <assert.h>
 #include <vectormath/cpp/vectormath_aos.h>
 #include "math.h"
-
-#define DM_THIRD 0.333333333333333f
 
 namespace dmTransform
 {
@@ -242,11 +240,6 @@
             return (float*)&m_Scale;
         }
 
-<<<<<<< HEAD
-        inline float GetUniformScale() const
-        {
-            return sum(m_Scale) * DM_THIRD;
-=======
         /**
          * Compute a 'uniform' scale for this transform. In the event that the
          * scale applied to this transform is not uniform then the value is arbitrary:
@@ -256,7 +249,6 @@
         inline float GetUniformScale() const
         {
         	return minElem(m_Scale);
->>>>>>> 4a5c5a71
         }
 
         inline void SetUniformScale(float scale)
@@ -387,6 +379,4 @@
     }
 }
 
-#undef DM_THIRD
-
 #endif // DM_TRANSFORM_H