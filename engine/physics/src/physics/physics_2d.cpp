// Copyright 2020 The Defold Foundation
// Licensed under the Defold License version 1.0 (the "License"); you may not use
// this file except in compliance with the License.
//
// You may obtain a copy of the License, together with FAQs at
// https://www.defold.com/license
//
// Unless required by applicable law or agreed to in writing, software distributed
// under the License is distributed on an "AS IS" BASIS, WITHOUT WARRANTIES OR
// CONDITIONS OF ANY KIND, either express or implied. See the License for the
// specific language governing permissions and limitations under the License.

#include <stdlib.h> // qsort

#include "physics.h"

#include <dlib/array.h>
#include <dlib/log.h>
#include <dlib/math.h>
#include <dlib/profile.h>

#include "Box2D/Box2D.h"

#include "physics_2d.h"

namespace dmPhysics
{
    Context2D::Context2D()
        : m_Worlds()
        , m_DebugCallbacks()
        , m_Gravity(0.0f, -10.0f)
        , m_Socket(0)
        , m_Scale(1.0f)
        , m_InvScale(1.0f)
        , m_ContactImpulseLimit(0.0f)
        , m_TriggerEnterLimit(0.0f)
        , m_RayCastLimit(0)
        , m_TriggerOverlapCapacity(0)
        , m_AllowDynamicTransforms(0)
    {
    }

    World2D::World2D(HContext2D context, const NewWorldParams& params)
        : m_TriggerOverlaps(context->m_TriggerOverlapCapacity)
        , m_Context(context)
        , m_stepIteration(1)
        , m_velocityIteration(16)
        , m_positionIteration(8)
        , m_World(context->m_Gravity)
        , m_RayCastRequests()
        , m_DebugDraw(&context->m_DebugCallbacks)
        , m_ContactListener(this)
        , m_GetWorldTransformCallback(params.m_GetWorldTransformCallback)
        , m_SetWorldTransformCallback(params.m_SetWorldTransformCallback)
        , m_AllowDynamicTransforms(context->m_AllowDynamicTransforms)

    {
        m_RayCastRequests.SetCapacity(context->m_RayCastLimit);
        OverlapCacheInit(&m_TriggerOverlaps);
    }

    class ProcessRayCastResultCallback2D : public b2RayCastCallback
    {
        public:
        ProcessRayCastResultCallback2D()
            : m_Context(0x0)
            , m_Request(0x0)
            , m_Callback(0x0)
            , m_IgnoredUserData(0x0)
            , m_CollisionGroup((uint16_t)~0u)
            , m_CollisionMask((uint16_t)~0u)
            , m_ReturnAllResults(0)
        {
        }

        virtual ~ProcessRayCastResultCallback2D() {}

        /// Called for each fixture found in the query. You control how the ray cast
        /// proceeds by returning a float:
        /// return -1: ignore this fixture and continue
        /// return 0: terminate the ray cast
        /// return fraction: clip the ray to this point
        /// return 1: don't clip the ray and continue
        /// @param fixture the fixture hit by the ray
        /// @param point the point of initial intersection
        /// @param normal the normal vector at the point of intersection
        /// @return -1 to filter, 0 to terminate, fraction to clip the ray for
        /// closest hit, 1 to continue
        virtual float32 ReportFixture(b2Fixture* fixture, int32 index, const b2Vec2& point, const b2Vec2& normal, float32 fraction);

        HContext2D m_Context;
        RayCastResponse m_Response;
        const RayCastRequest* m_Request;
        RayCastCallback m_Callback;
        dmArray<RayCastResponse>* m_Results; // For when returning all hits
        void* m_IgnoredUserData;
        uint16_t m_CollisionGroup;
        uint16_t m_CollisionMask;
        uint16_t m_ReturnAllResults : 1;
        uint16_t : 15;
    };

    float32 ProcessRayCastResultCallback2D::ReportFixture(b2Fixture* fixture, int32_t index, const b2Vec2& point, const b2Vec2& normal, float32 fraction)
    {
        // Never hit triggers
        if (fixture->IsSensor())
            return -1.f;
        if (fixture->GetBody()->GetUserData() == m_IgnoredUserData)
            return -1.f;
        else if ((fixture->GetFilterData(index).categoryBits & m_CollisionMask) && (fixture->GetFilterData(index).maskBits & m_CollisionGroup))
        {
            m_Response.m_Hit                     = 1;
            m_Response.m_Fraction                = fraction;
            m_Response.m_CollisionObjectGroup    = fixture->GetFilterData(index).categoryBits;
            m_Response.m_CollisionObjectUserData = fixture->GetBody()->GetUserData();
            FromB2(normal, m_Response.m_Normal, 1.0f); // Don't scale normal
            FromB2(point, m_Response.m_Position, m_Context->m_InvScale);

            // Returning fraction means we're splitting the search area, effectively returning the closest ray
            // By returning 1, we're make sure each hit is reported.
            if (m_ReturnAllResults)
            {
                if (m_Results->Full())
                    m_Results->OffsetCapacity(32);
                m_Results->Push(m_Response);
                return 1.0f;
            }
            return fraction;
        }
        else
            return -1.f;
    }

    ContactListener::ContactListener(HWorld2D world)
        : m_World(world)
    {
    }

    void ContactListener::PostSolve(b2Contact* contact, const b2ContactImpulse* impulse)
    {
        CollisionCallback collision_callback        = m_TempStepWorldContext->m_CollisionCallback;
        ContactPointCallback contact_point_callback = m_TempStepWorldContext->m_ContactPointCallback;
        if (collision_callback != 0x0 || contact_point_callback != 0x0)
        {
            if (contact->IsTouching())
            {
                // verify that the impulse is large enough to be reported
                float max_impulse = 0.0f;
                for (int32 i = 0; i < impulse->count; ++i)
                {
                    max_impulse = dmMath::Max(max_impulse, impulse->normalImpulses[i]);
                }
                // early out if the impulse is too small to be reported
                if (max_impulse < m_World->m_Context->m_ContactImpulseLimit)
                    return;

                b2Fixture* fixture_a = contact->GetFixtureA();
                b2Fixture* fixture_b = contact->GetFixtureB();
                int32_t index_a      = contact->GetChildIndexA();
                int32_t index_b      = contact->GetChildIndexB();

                if (collision_callback)
                {
                    collision_callback(fixture_a->GetUserData(),
                                       fixture_a->GetFilterData(index_a).categoryBits,
                                       fixture_b->GetUserData(),
                                       fixture_b->GetFilterData(index_b).categoryBits,
                                       m_TempStepWorldContext->m_CollisionUserData);
                }
                if (contact_point_callback)
                {
                    b2WorldManifold world_manifold;
                    contact->GetWorldManifold(&world_manifold);
                    float inv_scale = m_World->m_Context->m_InvScale;
                    int32 n_p       = dmMath::Min(contact->GetManifold()->pointCount, impulse->count);
                    for (int32 i = 0; i < n_p; ++i)
                    {
                        ContactPoint cp;
                        FromB2(world_manifold.points[i], cp.m_PositionA, inv_scale);
                        FromB2(world_manifold.points[i], cp.m_PositionB, inv_scale);
                        cp.m_UserDataA = fixture_a->GetBody()->GetUserData();
                        cp.m_UserDataB = fixture_b->GetBody()->GetUserData();
                        FromB2(world_manifold.normal, cp.m_Normal, 1.0f); // Don't scale normal
                        b2Vec2 rv = fixture_b->GetBody()->GetLinearVelocity() - fixture_a->GetBody()->GetLinearVelocity();
                        FromB2(rv, cp.m_RelativeVelocity, inv_scale);
                        cp.m_Distance       = contact->GetManifold()->points[i].distance * inv_scale;
                        cp.m_AppliedImpulse = impulse->normalImpulses[i] * inv_scale;
                        cp.m_MassA          = fixture_a->GetBody()->GetMass();
                        cp.m_MassB          = fixture_b->GetBody()->GetMass();
                        cp.m_GroupA         = fixture_a->GetFilterData(index_a).categoryBits;
                        cp.m_GroupB         = fixture_b->GetFilterData(index_b).categoryBits;
                        contact_point_callback(cp, m_TempStepWorldContext->m_ContactPointUserData);
                    }
                }
            }
        }
    }

    void ContactListener::SetStepWorldContext(const StepWorldContext* context)
    {
        m_TempStepWorldContext = context;
    }

    HContext2D NewContext2D(const NewContextParams& params)
    {
        if (params.m_Scale < MIN_SCALE || params.m_Scale > MAX_SCALE)
        {
            dmLogFatal("Physics scale is outside the valid range %.2f - %.2f.", MIN_SCALE, MAX_SCALE);
            return 0x0;
        }
        Context2D* context = new Context2D();
        context->m_Worlds.SetCapacity(params.m_WorldCount);
        ToB2(params.m_Gravity, context->m_Gravity, params.m_Scale);
        context->m_Scale                  = params.m_Scale;
        context->m_InvScale               = 1.0f / params.m_Scale;
        context->m_ContactImpulseLimit    = params.m_ContactImpulseLimit * params.m_Scale;
        context->m_TriggerEnterLimit      = params.m_TriggerEnterLimit * params.m_Scale;
        context->m_RayCastLimit           = params.m_RayCastLimit2D;
        context->m_TriggerOverlapCapacity = params.m_TriggerOverlapCapacity;
        context->m_AllowDynamicTransforms = params.m_AllowDynamicTransforms;
        dmMessage::Result result          = dmMessage::NewSocket(PHYSICS_SOCKET_NAME, &context->m_Socket);
        if (result != dmMessage::RESULT_OK)
        {
            dmLogFatal("Could not create socket '%s'.", PHYSICS_SOCKET_NAME);
            DeleteContext2D(context);
            return 0x0;
        }
        return context;
    }

    void DeleteContext2D(HContext2D context)
    {
        if (!context->m_Worlds.Empty())
        {
            dmLogWarning("Deleting %ud 2d worlds since the context is deleted.", context->m_Worlds.Size());
            for (uint32_t i = 0; i < context->m_Worlds.Size(); ++i)
                delete context->m_Worlds[i];
        }
        if (context->m_Socket != 0)
            dmMessage::DeleteSocket(context->m_Socket);
        delete context;
    }

    dmMessage::HSocket GetSocket2D(HContext2D context)
    {
        return context->m_Socket;
    }

    HWorld2D NewWorld2D(HContext2D context, const NewWorldParams& params)
    {
        if (context->m_Worlds.Full())
        {
            dmLogError("%s", "Physics world buffer full, world could not be created.");
            return 0x0;
        }
        World2D* world = new World2D(context, params);
        world->m_World.SetDebugDraw(&world->m_DebugDraw);
        world->m_World.SetContactListener(&world->m_ContactListener);
        world->m_World.SetContinuousPhysics(false);
        context->m_Worlds.Push(world);
        return world;
    }

    void DeleteWorld2D(HContext2D context, HWorld2D world)
    {
        for (uint32_t i = 0; i < context->m_Worlds.Size(); ++i)
            if (context->m_Worlds[i] == world)
                context->m_Worlds.EraseSwap(i);
        delete world;
    }

    static void UpdateOverlapCache(OverlapCache* cache, HContext2D context, b2Contact* contact_list, const StepWorldContext& step_context);

    static inline b2Vec2 FlipPoint(b2Vec2 p, float horizontal, float vertical)
    {
        return b2Vec2(p.x * horizontal, p.y * vertical);
    }

    static void FlipPolygon(b2PolygonShape* shape, float horizontal, float vertical)
    {
        shape->m_centroid = FlipPoint(shape->m_centroid, horizontal, vertical);
        int count         = shape->m_vertexCount;

        for (int i = 0; i < count; ++i)
        {
            shape->m_vertices[i]         = FlipPoint(shape->m_vertices[i], horizontal, vertical);
            shape->m_verticesOriginal[i] = FlipPoint(shape->m_vertices[i], horizontal, vertical);
        }

        // Switch the winding of the polygon
        for (int i = 0; i < count / 2; ++i)
        {
            b2Vec2 tmp;
            tmp                              = shape->m_vertices[i];
            shape->m_vertices[i]             = shape->m_vertices[count - i - 1];
            shape->m_vertices[count - i - 1] = tmp;

            tmp                                      = shape->m_verticesOriginal[i];
            shape->m_verticesOriginal[i]             = shape->m_verticesOriginal[count - i - 1];
            shape->m_verticesOriginal[count - i - 1] = tmp;
        }

        // Recalculate the normals
        for (int i = 0; i < count; ++i)
        {
            b2Vec2 n = shape->m_vertices[(i + 1) % count] - shape->m_vertices[i];
            n.Normalize();
            shape->m_normals[i] = b2Vec2(n.y, -n.x);
        }
    }

    static void FlipBody(HCollisionObject2D collision_object, float horizontal, float vertical)
    {
        b2Body* body       = (b2Body*)collision_object;
        b2Fixture* fixture = body->GetFixtureList();
        while (fixture)
        {
            b2Shape* shape = fixture->GetShape();
            switch (shape->GetType())
            {
                case b2Shape::e_circle:
                    ((b2CircleShape*)shape)->m_p = FlipPoint(((b2CircleShape*)shape)->m_p, horizontal, vertical);
                    break;
                case b2Shape::e_polygon:
                    FlipPolygon((b2PolygonShape*)shape, horizontal, vertical);
                    break;
                case b2Shape::e_edge: // Currently unsupported by the engine
                case b2Shape::e_chain:
                default:
                    break;
            }
            fixture = fixture->GetNext();
        }
        body->SetAwake(true);
    }

    void FlipH2D(HCollisionObject2D collision_object)
    {
        FlipBody(collision_object, -1, 1);
    }

    void FlipV2D(HCollisionObject2D collision_object)
    {
        FlipBody(collision_object, 1, -1);
    }

    static inline float GetUniformScale2D(dmTransform::Transform& transform)
    {
        const float* v = transform.GetScalePtr();
        return dmMath::Min(v[0], v[1]);
    }

    static void UpdateScale(HWorld2D world, b2Body* body)
    {
        dmTransform::Transform world_transform;
        (*world->m_GetWorldTransformCallback)(body->GetUserData(), world_transform);

        float object_scale = GetUniformScale2D(world_transform);

        b2Fixture* fix   = body->GetFixtureList();
        bool allow_sleep = true;
        while (fix)
        {
            b2Shape* shape = fix->GetShape();
            if (shape->m_lastScale == object_scale)
            {
                break;
            }
            shape->m_lastScale = object_scale;
            allow_sleep        = false;

            if (fix->GetShape()->GetType() == b2Shape::e_circle)
            {
                // creation scale for circles, is the initial radius
                shape->m_radius = shape->m_creationScale * object_scale;
            }
            else if (fix->GetShape()->GetType() == b2Shape::e_polygon)
            {
                b2PolygonShape* pshape = (b2PolygonShape*)shape;
                float s                = object_scale / shape->m_creationScale;
                for (int i = 0; i < 4; ++i)
                {
                    b2Vec2 p = pshape->m_verticesOriginal[i];
                    pshape->m_vertices[i].Set(p.x * s, p.y * s);
                }
            }

            fix = fix->GetNext();
        }

        if (!allow_sleep)
        {
            body->SetAwake(true);
        }
    }

    void StepWorld2D(HWorld2D world, const StepWorldContext& step_context)
    {
        float dt           = step_context.m_DT;
        HContext2D context = world->m_Context;
        float scale        = context->m_Scale;
        // Epsilon defining what transforms are considered noise and not
        // Values are picked by inspection, current rot value is roughly equivalent to 1 degree
        const float POS_EPSILON = 0.00005f * scale;
        const float ROT_EPSILON = 0.00007f;
        // Update transforms of kinematic bodies
        if (world->m_GetWorldTransformCallback)
        {
            DM_PROFILE(Physics, "UpdateKinematic");
            for (b2Body* body = world->m_World.GetBodyList(); body; body = body->GetNext())
            {
                bool retrieve_gameworld_transform = world->m_AllowDynamicTransforms && body->GetType() != b2_staticBody;

                // translate & rotation
                if (retrieve_gameworld_transform || body->GetType() == b2_kinematicBody)
                {
                    Vectormath::Aos::Point3 old_position = GetWorldPosition2D(context, body);
                    dmTransform::Transform world_transform;
                    (*world->m_GetWorldTransformCallback)(body->GetUserData(), world_transform);
                    Vectormath::Aos::Point3 position = Vectormath::Aos::Point3(world_transform.GetTranslation());
                    // Ignore z-component
                    position.setZ(0.0f);
                    Vectormath::Aos::Quat rotation = world_transform.GetRotation();
                    float dp                       = distSqr(old_position, position);
                    float angle                    = atan2(2.0f * (rotation.getW() * rotation.getZ() + rotation.getX() * rotation.getY()), 1.0f - 2.0f * (rotation.getY() * rotation.getY() + rotation.getZ() * rotation.getZ()));
                    float old_angle                = body->GetAngle();
                    float da                       = old_angle - angle;

                    if (dp > POS_EPSILON || fabsf(da) > ROT_EPSILON)
                    {
                        b2Vec2 b2_position;
                        ToB2(position, b2_position, scale);
                        body->SetTransform(b2_position, angle);
                        body->SetSleepingAllowed(false);
                    }
                    else
                    {
                        body->SetSleepingAllowed(true);
                    }
                }

                // Scaling
                if (retrieve_gameworld_transform)
                {
                    UpdateScale(world, body);
                }
            }
        }
        {
            DM_PROFILE(Physics, "StepSimulation");
            world->m_ContactListener.SetStepWorldContext(&step_context);

            float inv_scale = world->m_Context->m_InvScale;
            /// Added by .Gears/TrungB

            float deltaStep = dt / world->m_stepIteration;

            // dmLogInfo("world scale (%f) - invert scale (%f)", scale, inv_scale);
            for (int i = 0; i < world->m_stepIteration; i++)
            {
                //Added by dotGears / Trung Vu
                for (b2Body* body = world->m_World.GetBodyList(); body; body = body->GetNext())
                {
                    if (body->IsActive())
                    {
                        if (body->IsControllable())
                        {
                            b2Vec2 b2position = body->GetPosition();

                            b2position.x += (body->GetDeltaX() * scale / world->m_stepIteration);
                            b2position.y += (body->GetDeltaY() * scale / world->m_stepIteration);

                            float b2angle = body->GetAngle();
                            b2angle += body->GetDeltaZ() / world->m_stepIteration;

                            body->SetTransform(b2position, b2angle);
                        }
                    }
                }
                world->m_World.Step(deltaStep, world->m_velocityIteration, world->m_positionIteration);
            }

            //Update Slave bodies after their Master
            for (b2Body* body = world->m_World.GetBodyList(); body; body = body->GetNext())
            {
                if (body->isHavingMasterBody())
                {
                    //    dmLogInfo("bodyA has master body");
                    b2Body* masterBody = body->GetMasterBody();

                    uint16 flag            = body->GetCopyState();
                    b2Vec2 position        = body->GetPosition();
                    b2Vec2 velocity        = body->GetLinearVelocity();
                    float ratio            = body->GetCopyRatio();
                    float angle            = body->GetAngle();
                    float angular_velocity = body->GetAngularVelocity();

                    if ((flag & COPY_POSITION_X) == COPY_POSITION_X)
                    {
                        position.x = masterBody->GetPosition().x * ratio;
                        //    dmLogInfo("Copying PositionX: (%f)", positionX);
                    }
                    if ((flag & COPY_POSITION_Y) == COPY_POSITION_Y)
                    {
                        position.y = masterBody->GetPosition().y * ratio;
                        //    dmLogInfo("Copying PositionY: (%f)", positionY);
                    }
                    if ((flag & COPY_ROTATION_Z) == COPY_ROTATION_Z)
                    {
                        angle = masterBody->GetAngle() * ratio;
                        //    dmLogInfo("Copying RotationZ: (%f)", rotation.getZ());
                    }
                    if ((flag & COPY_LINEAR_VEC) == COPY_LINEAR_VEC)
                    {
                        velocity = ratio * masterBody->GetLinearVelocity();
                        //    dmLogInfo("Copying LinearVelocity");
                    }
                    if ((flag & COPY_ANGULAR_VEC) == COPY_ANGULAR_VEC)
                    {
                        angular_velocity = masterBody->GetAngularVelocity() * ratio;
                        //    dmLogInfo("Copying AngularVelocity");
                    }
                    body->SetTransform(position, angle);
                    body->SetLinearVelocity(velocity);
                    body->SetAngularVelocity(angular_velocity);
                }
            }
            // Update transforms of dynamic bodies
            if (world->m_SetWorldTransformCallback)
            {
                for (b2Body* body = world->m_World.GetBodyList(); body; body = body->GetNext())
                {
                    // if ((body->GetType() == b2_dynamicBody) && body->IsActive())
                    if (body->IsActive())
                    {
                        Vectormath::Aos::Point3 position;
                        FromB2(body->GetPosition(), position, inv_scale);
                        Vectormath::Aos::Quat rotation = Vectormath::Aos::Quat::rotationZ(body->GetAngle());
                        (*world->m_SetWorldTransformCallback)(body->GetUserData(), position, rotation);
                    }
                }
            }
        }

        // Perform requested ray casts
        uint32_t size = world->m_RayCastRequests.Size();
        if (size > 0)
        {
            DM_PROFILE(Physics, "RayCasts");
            ProcessRayCastResultCallback2D callback;
            callback.m_Context = world->m_Context;
            for (uint32_t i = 0; i < size; ++i)
            {
                RayCastRequest& request = world->m_RayCastRequests[i];
                b2Vec2 from;
                ToB2(request.m_From, from, scale);
                b2Vec2 to;
                ToB2(request.m_To, to, scale);
                callback.m_IgnoredUserData = request.m_IgnoredUserData;
                callback.m_CollisionMask   = request.m_Mask;
                callback.m_Response.m_Hit  = 0;
                world->m_World.RayCast(&callback, from, to);
                (*step_context.m_RayCastCallback)(callback.m_Response, request, step_context.m_RayCastUserData);
            }
            world->m_RayCastRequests.SetSize(0);
        }
        // Report sensor collisions
        if (step_context.m_CollisionCallback)
        {
            DM_PROFILE(Physics, "CollisionCallbacks");
            for (b2Contact* contact = world->m_World.GetContactList(); contact; contact = contact->GetNext())
            {
                b2Fixture* fixture_a = contact->GetFixtureA();
                b2Fixture* fixture_b = contact->GetFixtureB();
                if (contact->IsTouching() && (fixture_a->IsSensor() || fixture_b->IsSensor()))
                {
                    int32_t index_a = contact->GetChildIndexA();
                    int32_t index_b = contact->GetChildIndexB();
                    step_context.m_CollisionCallback(fixture_a->GetUserData(),
                                                     fixture_a->GetFilterData(index_a).categoryBits,
                                                     fixture_b->GetUserData(),
                                                     fixture_b->GetFilterData(index_b).categoryBits,
                                                     step_context.m_CollisionUserData);
                }
            }
        }
        UpdateOverlapCache(&world->m_TriggerOverlaps, context, world->m_World.GetContactList(), step_context);

        world->m_World.DrawDebugData();
    }

    void UpdateOverlapCache(OverlapCache* cache, HContext2D context, b2Contact* contact_list, const StepWorldContext& step_context)
    {
        DM_PROFILE(Physics, "TriggerCallbacks");
        OverlapCacheReset(cache);
        OverlapCacheAddData add_data;
        add_data.m_TriggerEnteredCallback = step_context.m_TriggerEnteredCallback;
        add_data.m_TriggerEnteredUserData = step_context.m_TriggerEnteredUserData;
        for (b2Contact* contact = contact_list; contact; contact = contact->GetNext())
        {
            b2Fixture* fixture_a = contact->GetFixtureA();
            b2Fixture* fixture_b = contact->GetFixtureB();
            if (contact->IsTouching() && (fixture_a->IsSensor() || fixture_b->IsSensor()))
            {
                float max_distance   = 0.0f;
                b2Manifold* manifold = contact->GetManifold();
                for (int32 i = 0; i < manifold->pointCount; ++i)
                {
                    max_distance = dmMath::Max(max_distance, manifold->points[i].distance);
                }
                if (max_distance >= context->m_TriggerEnterLimit)
                {
                    b2Body* body_a       = fixture_a->GetBody();
                    b2Body* body_b       = fixture_b->GetBody();
                    add_data.m_ObjectA   = body_a;
                    add_data.m_UserDataA = body_a->GetUserData();
                    add_data.m_ObjectB   = body_b;
                    add_data.m_UserDataB = body_b->GetUserData();
                    int32_t index_a      = contact->GetChildIndexA();
                    int32_t index_b      = contact->GetChildIndexB();
                    add_data.m_GroupA    = fixture_a->GetFilterData(index_a).categoryBits;
                    add_data.m_GroupB    = fixture_b->GetFilterData(index_b).categoryBits;
                    OverlapCacheAdd(cache, add_data);
                }
            }
        }
        OverlapCachePruneData prune_data;
        prune_data.m_TriggerExitedCallback = step_context.m_TriggerExitedCallback;
        prune_data.m_TriggerExitedUserData = step_context.m_TriggerExitedUserData;
        OverlapCachePrune(cache, prune_data);
    }

    void SetDrawDebug2D(HWorld2D world, bool draw_debug)
    {
        int flags = 0;
        if (draw_debug)
        {
            flags = b2Draw::e_jointBit | b2Draw::e_pairBit | b2Draw::e_shapeBit;
        }

        world->m_DebugDraw.SetFlags(flags);
    }

    HCollisionShape2D NewCircleShape2D(HContext2D context, float radius)
    {
        b2CircleShape* shape = new b2CircleShape();
        shape->m_p           = b2Vec2(0.0f, 0.0f);
        shape->m_radius      = radius * context->m_Scale;
        return shape;
    }

    HCollisionShape2D NewBoxShape2D(HContext2D context, const Vectormath::Aos::Vector3& half_extents)
    {
        b2PolygonShape* shape = new b2PolygonShape();
        float scale           = context->m_Scale;
        shape->SetAsBox(half_extents.getX() * scale, half_extents.getY() * scale);
        return shape;
    }

    HCollisionShape2D NewPolygonShape2D(HContext2D context, const float* vertices, uint32_t vertex_count)
    {
        b2PolygonShape* shape     = new b2PolygonShape();
        float scale               = context->m_Scale;
        const uint32_t elem_count = vertex_count * 2;
        float* v                  = new float[elem_count];
        for (uint32_t i = 0; i < elem_count; ++i)
        {
            v[i] = vertices[i] * scale;
        }
        shape->Set((b2Vec2*)v, vertex_count);
        delete[] v;
        return shape;
    }

    HHullSet2D NewHullSet2D(HContext2D context, const float* vertices, uint32_t vertex_count, const HullDesc* hulls, uint32_t hull_count)
    {
        assert(sizeof(HullDesc) == sizeof(const b2HullSet::Hull));
        // NOTE: We cast HullDesc* to const b2HullSet::Hull* here
        // We assume that they have the same physical layout
        // NOTE: No scaling of the vertices here since they are already assumed to be in a virtual "unit-space"
        b2HullSet* hull_set = new b2HullSet((const b2Vec2*)vertices, vertex_count, (const b2HullSet::Hull*)hulls, hull_count);
        return hull_set;
    }

    void DeleteHullSet2D(HHullSet2D hull_set)
    {
        delete (b2HullSet*)hull_set;
    }

    HCollisionShape2D NewGridShape2D(HContext2D context, HHullSet2D hull_set, const Vectormath::Aos::Point3& position, uint32_t cell_width, uint32_t cell_height, uint32_t row_count, uint32_t column_count)
    {
        float scale = context->m_Scale;
        b2Vec2 p;
        ToB2(position, p, scale);
        return new b2GridShape((b2HullSet*)hull_set, p, cell_width * scale, cell_height * scale, row_count, column_count);
    }

    void ClearGridShapeHulls(HCollisionObject2D collision_object)
    {
        b2Body* body       = (b2Body*)collision_object;
        b2Fixture* fixture = body->GetFixtureList();
        while (fixture != 0x0)
        {
            if (fixture->GetShape()->GetType() == b2Shape::e_grid)
            {
                b2GridShape* grid_shape = (b2GridShape*)fixture->GetShape();
                grid_shape->ClearCellData();
            }
            fixture = fixture->GetNext();
        }
    }

    static inline b2Fixture* GetFixture(b2Body* body, uint32_t index)
    {
        b2Fixture* fixture = body->GetFixtureList();
        for (uint32_t i = 0; i < index && fixture != 0x0; ++i)
        {
            fixture = fixture->GetNext();
        }
        assert(fixture != 0x0);
        return fixture;
    }

    static inline b2GridShape* GetGridShape(b2Body* body, uint32_t index)
    {
        b2Fixture* fixture = GetFixture(body, index);
        assert(fixture->GetShape()->GetType() == b2Shape::e_grid);
        return (b2GridShape*)fixture->GetShape();
    }

    void SetGridShapeHull(HCollisionObject2D collision_object, uint32_t shape_index, uint32_t row, uint32_t column, uint32_t hull, HullFlags flags)
    {
        b2Body* body            = (b2Body*)collision_object;
        b2GridShape* grid_shape = GetGridShape(body, shape_index);
        b2GridShape::CellFlags f;
        f.m_FlipHorizontal = flags.m_FlipHorizontal;
        f.m_FlipVertical   = flags.m_FlipVertical;
        grid_shape->SetCellHull(body, row, column, hull, f);
    }

    void SetGridShapeEnable(HCollisionObject2D collision_object, uint32_t shape_index, uint32_t enable)
    {
        b2Body* body            = (b2Body*)collision_object;
        b2Fixture* fixture      = GetFixture(body, shape_index);
        b2GridShape* grid_shape = (b2GridShape*)fixture->GetShape();
        grid_shape->m_enabled   = enable;

        if (!enable)
        {
            body->PurgeContacts(fixture);
        }
    }

    void SetCollisionObjectFilter(HCollisionObject2D collision_shape,
                                  uint32_t shape,
                                  uint32_t child,
                                  uint16_t group,
                                  uint16_t mask)
    {
        b2Fixture* fixture  = GetFixture((b2Body*)collision_shape, shape);
        b2Filter filter     = fixture->GetFilterData(child);
        filter.categoryBits = group;
        filter.maskBits     = mask;
        fixture->SetFilterData(filter, child);
    }

    void DeleteCollisionShape2D(HCollisionShape2D shape)
    {
        delete (b2Shape*)shape;
    }

    HCollisionObject2D NewCollisionObject2D(HWorld2D world, const CollisionObjectData& data, HCollisionShape2D* shapes, uint32_t shape_count)
    {
        return NewCollisionObject2D(world, data, shapes, 0, 0, shape_count);
    }

    /*
        * Quaternion to complex number transform
        *
        * A quaternion around axis (0,0,1) with angle alpha is given by:
        *
        * q = (0, 0, sin(alpha/2), cos(alpha/2))   (1)
        *
        * The corresponding complex number is given by
        *
        * c = (cos(alpha/2), sin(alpha/2))         (2)
        *
        * The "double angle rule":
        *
        *  sin(2x) = 2sin(x)cos(x)
        * <=>
        *  sin(x) = 2sin(x/2)cos(x/2)              (3)
        *
        * and
        *
        *  cos(2x) = 1 - 2sin^2(x)
        * <=>
        *  cos(x) = 1 - 2sin^2(x/2)                (4)
        *
        *  The complex representation from in terms of a quaternion.
        *  Identify terms using (3) and (4)
        *
        *  c = (1 - 2 * q.z * q.z, 2 * q.z * q.w)
        *
        */
    static b2Shape* TransformCopyShape(HContext2D context,
                                       const b2Shape* shape,
                                       const Vectormath::Aos::Vector3& translation,
                                       const Vectormath::Aos::Quat& rotation,
                                       float scale)
    {
        b2Vec2 t;
        ToB2(translation, t, context->m_Scale * scale);
        b2Rot r;
        r.SetComplex(1 - 2 * rotation.getZ() * rotation.getZ(), 2 * rotation.getZ() * rotation.getW());
        b2Transform transform(t, r);
        b2Shape* ret = 0;

        switch (shape->m_type)
        {
            case b2Shape::e_circle: {
                const b2CircleShape* circle_shape = (const b2CircleShape*)shape;
                b2CircleShape* circle_shape_prim  = new b2CircleShape(*circle_shape);
                circle_shape_prim->m_p            = TransformScaleB2(transform, scale, circle_shape->m_p);
                if (context->m_AllowDynamicTransforms)
                    circle_shape_prim->m_creationScale = circle_shape_prim->m_radius;
                circle_shape_prim->m_radius *= scale;
                scale = circle_shape_prim->m_radius;
                ret   = circle_shape_prim;
            }
            break;

            case b2Shape::e_edge: {
                const b2EdgeShape* edge_shape = (const b2EdgeShape*)shape;
                b2EdgeShape* edge_shape_prim  = new b2EdgeShape(*edge_shape);
                if (edge_shape_prim->m_hasVertex0)
                    edge_shape_prim->m_vertex0 = TransformScaleB2(transform, scale, edge_shape->m_vertex0);

                edge_shape_prim->m_vertex1 = TransformScaleB2(transform, scale, edge_shape->m_vertex1);
                edge_shape_prim->m_vertex2 = TransformScaleB2(transform, scale, edge_shape->m_vertex2);

                if (edge_shape_prim->m_hasVertex3)
                    edge_shape_prim->m_vertex3 = TransformScaleB2(transform, scale, edge_shape->m_vertex3);

                ret = edge_shape_prim;
            }
            break;

            case b2Shape::e_polygon: {
                const b2PolygonShape* poly_shape = (const b2PolygonShape*)shape;
                b2PolygonShape* poly_shape_prim  = new b2PolygonShape(*poly_shape);

                b2Vec2 tmp[b2_maxPolygonVertices];
                int32 n = poly_shape->GetVertexCount();
                for (int32 i = 0; i < n; ++i)
                {
                    tmp[i] = TransformScaleB2(transform, scale, poly_shape->GetVertex(i));
                }

                poly_shape_prim->Set(tmp, n);

                ret = poly_shape_prim;
            }
            break;

            case b2Shape::e_grid: {
                const b2GridShape* grid_shape = (const b2GridShape*)shape;
                b2GridShape* grid_shape_prim  = new b2GridShape(grid_shape->m_hullSet, TransformScaleB2(transform, scale, grid_shape->m_position), grid_shape->m_cellWidth * scale, grid_shape->m_cellHeight * scale, grid_shape->m_rowCount, grid_shape->m_columnCount);
                ret                           = grid_shape_prim;
            }
            break;

            default:
                ret = (b2Shape*)shape;
                break;
        }

        if (shape->m_type != b2Shape::e_circle)
            ret->m_creationScale = scale;
        return ret;
    }

    static void FreeShape(const b2Shape* shape)
    {
        switch (shape->m_type)
        {
            case b2Shape::e_circle: {
                b2CircleShape* circle_shape = (b2CircleShape*)shape;
                delete circle_shape;
            }
            break;

            case b2Shape::e_edge: {
                b2EdgeShape* edge_shape = (b2EdgeShape*)shape;
                delete edge_shape;
            }
            break;

            case b2Shape::e_polygon: {
                b2PolygonShape* poly_shape = (b2PolygonShape*)shape;
                delete poly_shape;
            }
            break;

            case b2Shape::e_grid: {
                b2GridShape* grid_shape = (b2GridShape*)shape;
                delete grid_shape;
            }
            break;

            default:
                // pass
                break;
        }
    }

    /*
          * NOTE: In order to support shape transform we create a copy of shapes using the function TransformCopyShape() above
          * This is required as the transform is part of the shape and due to absence of a compound shape, aka list shape
          * with per-child transform.
          */
    HCollisionObject2D NewCollisionObject2D(HWorld2D world, const CollisionObjectData& data, HCollisionShape2D* shapes, Vectormath::Aos::Vector3* translations, Vectormath::Aos::Quat* rotations, uint32_t shape_count)
    {
        if (shape_count == 0)
        {
            dmLogError("Collision objects must have a shape.");
            return 0x0;
        }
        switch (data.m_Type)
        {
            case COLLISION_OBJECT_TYPE_DYNAMIC:
                if (data.m_Mass == 0.0f)
                {
                    dmLogError("Collision objects can not be dynamic and have zero mass.");
                    return 0x0;
                }
                break;
            default:
                if (data.m_Mass > 0.0f)
                {
                    dmLogError("Only dynamic collision objects can have a positive mass.");
                    return 0x0;
                }
                break;
        }

        HContext2D context = world->m_Context;
        b2BodyDef def;
        float scale = 1.0f;
        if (world->m_GetWorldTransformCallback != 0x0)
        {
            if (data.m_UserData != 0x0)
            {
                dmTransform::Transform world_transform;
                (*world->m_GetWorldTransformCallback)(data.m_UserData, world_transform);
                Vectormath::Aos::Point3 position = Vectormath::Aos::Point3(world_transform.GetTranslation());
                Vectormath::Aos::Quat rotation   = Vectormath::Aos::Quat(world_transform.GetRotation());
                ToB2(position, def.position, context->m_Scale);
                def.angle = atan2(2.0f * (rotation.getW() * rotation.getZ() + rotation.getX() * rotation.getY()), 1.0f - 2.0f * (rotation.getY() * rotation.getY() + rotation.getZ() * rotation.getZ()));
<<<<<<< HEAD
                scale     = world_transform.GetUniformScale();
=======
                scale = GetUniformScale2D(world_transform);
>>>>>>> ca6db234
            }
            else
            {
                dmLogWarning("Collision object created at origin, this will result in a performance hit if multiple objects are created there in the same frame.");
            }
        }
        switch (data.m_Type)
        {
            case dmPhysics::COLLISION_OBJECT_TYPE_DYNAMIC:
                def.type = b2_dynamicBody;
                break;
            case dmPhysics::COLLISION_OBJECT_TYPE_STATIC:
                def.type = b2_staticBody;
                break;
            default:
                def.type = b2_kinematicBody;
                break;
        }
        def.userData                       = data.m_UserData;
        def.linearDamping                  = data.m_LinearDamping;
        def.angularDamping                 = data.m_AngularDamping;
        def.fixedRotation                  = data.m_LockedRotation;
        def.active                         = data.m_Enabled;
        b2Body* body                       = world->m_World.CreateBody(&def);
        Vectormath::Aos::Vector3 zero_vec3 = Vectormath::Aos::Vector3(0);
        for (uint32_t i = 0; i < shape_count; ++i)
        {
            // Add shapes in reverse order. The fixture list in the body
            // is a single linked list and cells are prepended.
            uint32_t reverse_i = shape_count - i - 1;
            b2Shape* s         = (b2Shape*)shapes[reverse_i];

            if (translations && rotations)
            {
                s = TransformCopyShape(context, s, translations[reverse_i], rotations[reverse_i], scale);
            }
            else
            {
                s = TransformCopyShape(context, s, zero_vec3, Vectormath::Aos::Quat::identity(), scale);
            }

            b2FixtureDef f_def;
            f_def.userData            = data.m_UserData;
            f_def.filter.categoryBits = data.m_Group;
            f_def.filter.maskBits     = data.m_Mask;
            f_def.shape               = s;
            b2MassData mass_data;
            f_def.shape->ComputeMass(&mass_data, 1.0f);
            f_def.density      = data.m_Mass / mass_data.mass;
            f_def.friction     = data.m_Friction;
            f_def.restitution  = data.m_Restitution;
            f_def.isSensor     = data.m_Type == COLLISION_OBJECT_TYPE_TRIGGER;
            b2Fixture* fixture = body->CreateFixture(&f_def);
            (void)fixture;
        }
        return body;
    }

    void DeleteCollisionObject2D(HWorld2D world, HCollisionObject2D collision_object)
    {
        // NOTE: This code assumes stuff about internals in box2d.
        // When the next-pointer is cleared etc. Beware! :-)
        // DestroyBody() should be enough in general but we have to run over all fixtures in order to free allocated shapes
        // See comment above about shapes and transforms

        OverlapCacheRemove(&world->m_TriggerOverlaps, collision_object);
        b2Body* body       = (b2Body*)collision_object;
        b2Fixture* fixture = body->GetFixtureList();
        while (fixture)
        {
            // We must save next fixture. The next pointer is set to null in DestoryFixture()
            b2Fixture* save_next = fixture->GetNext();

            b2Shape* shape = fixture->GetShape();
            body->DestroyFixture(fixture);
            FreeShape(shape); // NOTE: shape can't be freed prior to DestroyFixture
            fixture = save_next;
        }
        world->m_World.DestroyBody(body);
    }

    uint32_t GetCollisionShapes2D(HCollisionObject2D collision_object, HCollisionShape2D* out_buffer, uint32_t buffer_size)
    {
        b2Fixture* fixture = ((b2Body*)collision_object)->GetFixtureList();
        uint32_t i;
        for (i = 0; i < buffer_size && fixture != 0x0; ++i)
        {
            out_buffer[i] = fixture->GetShape();
            fixture       = fixture->GetNext();
        }
        return i;
    }

    void SetCollisionObjectUserData2D(HCollisionObject2D collision_object, void* user_data)
    {
        ((b2Body*)collision_object)->SetUserData(user_data);
    }

    void* GetCollisionObjectUserData2D(HCollisionObject2D collision_object)
    {
        return ((b2Body*)collision_object)->GetUserData();
    }

    void ApplyForce2D(HContext2D context, HCollisionObject2D collision_object, const Vectormath::Aos::Vector3& force, const Vectormath::Aos::Point3& position)
    {
        float scale = context->m_Scale;
        b2Vec2 b2_force;
        ToB2(force, b2_force, scale);
        b2Vec2 b2_position;
        ToB2(position, b2_position, scale);
        ((b2Body*)collision_object)->ApplyForce(b2_force, b2_position);
    }

    //Added by dotGears / TrungVu
    void SetMasterBody(HCollisionObject2D collision_object, HCollisionObject2D master_body)
    {
        b2Body* master = (b2Body*)master_body;
        if (master_body != NULL)
        {
            ((b2Body*)collision_object)->SetMasterBody(master);
        }
    }
    /// Added by dotGears/TrungB
    void CopyState(HCollisionObject2D collision_object, uint16_t state)
    {
        b2Body* b2_body = (b2Body*)collision_object;
        if (b2_body != NULL)
        {
            b2_body->CopyState(state);
            dmLogInfo("physics_2d.cpp -- CopyState:(%i) > (%i)", state, b2_body->GetCopyState());
        }
    }

    //Added by dotGears / TrungVu
    void SetCopyRatio(HCollisionObject2D collision_object, float ratio)
    {
        b2Body* b2_body = (b2Body*)collision_object;
        if (b2_body != NULL)
        {
            b2_body->SetCopyRatio(ratio);
        }
    }
    void SetCopyDisable(HCollisionObject2D collision_object)
    {
        b2Body* b2_body = (b2Body*)collision_object;
        if (b2_body != NULL)
        {
            b2_body->SetCopyDisable();
            dmLogInfo("physics_2d.cpp -- SetCopyDisable ()");
        }
        else
        {
            dmLogInfo("physics_2d.cpp -- Warning: can't set disable because body is null");
        }
    }
    void SetAllowSleep(HCollisionObject2D collision_object, bool allow_sleep)
    {
        b2Body* b2_body = (b2Body*)collision_object;
        if (b2_body != NULL)
        {
            b2_body->SetSleepingAllowed(allow_sleep);
            dmLogInfo("physics_2d.cpp -- SetSleepingAllowed ()");
        }
        else
        {
            dmLogInfo("physics_2d.cpp -- Warning: can't set allow_sleep because body is null");
        }
    }

    void SetControllable(HCollisionObject2D collision_object, bool flag)
    {
        ((b2Body*)collision_object)->SetControllable(flag);
    }

    void SetSleepingAllowed(HCollisionObject2D collision_object, bool flag)
    {
        b2Body* b2_body = (b2Body*)collision_object;
        if (b2_body != NULL)
        {
            b2_body->SetSleepingAllowed(flag);
        }
    }

    void SetBullet(HCollisionObject2D collision_object, bool flag)
    {
        b2Body* b2_body = (b2Body*)collision_object;
        if (b2_body != NULL)
        {
            b2_body->SetBullet(flag);
        }
    }

    void SetDeltaValue(HCollisionObject2D collision_object, float alphaX, float alphaY, float alphaZ)
    {
        ((b2Body*)collision_object)->SetDeltaValue(alphaX, alphaY, alphaZ);
    }
    void SetGravityScale(HCollisionObject2D collision_object, float gravityScale)
    {
        ((b2Body*)collision_object)->SetGravityScale(gravityScale);
    }
    void SetWorld2DStepIteration(HWorld2D world, int stepIteration, int velocityIteration, int positionIteration)
    {
        world->m_stepIteration     = stepIteration;
        world->m_velocityIteration = velocityIteration;
        world->m_positionIteration = positionIteration;
    }
    /// End of Passion

    void ApplyForce2DImpulse(HContext2D context, HCollisionObject2D collision_object, const Vectormath::Aos::Vector3& force, const Vectormath::Aos::Point3& position)
    {
        float scale = context->m_Scale;
        b2Vec2 b2_force;
        ToB2(force, b2_force, scale);
        b2Vec2 b2_position;
        ToB2(position, b2_position, scale);
        ((b2Body*)collision_object)->ApplyLinearImpulse(b2_force, b2_position);
    }
    /// End of Passion

    Vectormath::Aos::Vector3 GetTotalForce2D(HContext2D context, HCollisionObject2D collision_object)
    {
        const b2Vec2& b2_force = ((b2Body*)collision_object)->GetForce();
        Vectormath::Aos::Vector3 force;
        FromB2(b2_force, force, context->m_InvScale);
        return force;
    }

    Vectormath::Aos::Point3 GetWorldPosition2D(HContext2D context, HCollisionObject2D collision_object)
    {
        const b2Vec2& b2_position = ((b2Body*)collision_object)->GetPosition();
        Vectormath::Aos::Point3 position;
        FromB2(b2_position, position, context->m_InvScale);
        return position;
    }

    Vectormath::Aos::Quat GetWorldRotation2D(HContext2D context, HCollisionObject2D collision_object)
    {
        float rotation = ((b2Body*)collision_object)->GetAngle();
        return Vectormath::Aos::Quat::rotationZ(rotation);
    }

    Vectormath::Aos::Vector3 GetLinearVelocity2D(HContext2D context, HCollisionObject2D collision_object)
    {
        b2Vec2 b2_lin_vel = ((b2Body*)collision_object)->GetLinearVelocity();
        Vectormath::Aos::Vector3 lin_vel;
        FromB2(b2_lin_vel, lin_vel, context->m_InvScale);
        return lin_vel;
    }

    Vectormath::Aos::Vector3 GetAngularVelocity2D(HContext2D context, HCollisionObject2D collision_object)
    {
        float ang_vel = ((b2Body*)collision_object)->GetAngularVelocity();
        return Vectormath::Aos::Vector3(0.0f, 0.0f, ang_vel);
    }

    void SetLinearVelocity2D(HContext2D context, HCollisionObject2D collision_object, const Vectormath::Aos::Vector3& velocity)
    {
        b2Vec2 b2_velocity;
        ToB2(velocity, b2_velocity, context->m_Scale);
        ((b2Body*)collision_object)->SetLinearVelocity(b2_velocity);
    }

    void SetAngularVelocity2D(HContext2D context, HCollisionObject2D collision_object, const Vectormath::Aos::Vector3& velocity)
    {
        ((b2Body*)collision_object)->SetAngularVelocity(velocity.getZ());
    }

    bool IsEnabled2D(HCollisionObject2D collision_object)
    {
        return ((b2Body*)collision_object)->IsActive();
    }

    void SetEnabled2D(HWorld2D world, HCollisionObject2D collision_object, bool enabled)
    {
        DM_PROFILE(Physics, "SetEnabled");
        bool prev_enabled = IsEnabled2D(collision_object);
        // Avoid multiple adds/removes
        if (prev_enabled == enabled)
            return;
        b2Body* body = ((b2Body*)collision_object);
        body->SetActive(enabled);
        if (enabled)
        {
            body->SetAwake(true);
            if (world->m_GetWorldTransformCallback)
            {
                dmTransform::Transform world_transform;
                (*world->m_GetWorldTransformCallback)(body->GetUserData(), world_transform);
                Vectormath::Aos::Point3 position = Vectormath::Aos::Point3(world_transform.GetTranslation());
                Vectormath::Aos::Quat rotation   = Vectormath::Aos::Quat(world_transform.GetRotation());
                float angle                      = atan2(2.0f * (rotation.getW() * rotation.getZ() + rotation.getX() * rotation.getY()), 1.0f - 2.0f * (rotation.getY() * rotation.getY() + rotation.getZ() * rotation.getZ()));
                b2Vec2 b2_position;
                ToB2(position, b2_position, world->m_Context->m_Scale);
                body->SetTransform(b2_position, angle);
            }
        }
        else
        {
            // Reset state
            body->SetAwake(false);
        }
    }

    bool IsSleeping2D(HCollisionObject2D collision_object)
    {
        b2Body* body = ((b2Body*)collision_object);
        return !body->IsAwake();
    }

    void SetLockedRotation2D(HCollisionObject2D collision_object, bool locked_rotation)
    {
        b2Body* body = ((b2Body*)collision_object);
        body->SetFixedRotation(locked_rotation);
        if (locked_rotation)
        {
            body->SetAngularVelocity(0.0f);
        }
    }

    float GetLinearDamping2D(HCollisionObject2D collision_object)
    {
        b2Body* body = ((b2Body*)collision_object);
        return body->GetLinearDamping();
    }

    void SetLinearDamping2D(HCollisionObject2D collision_object, float linear_damping)
    {
        b2Body* body = ((b2Body*)collision_object);
        body->SetLinearDamping(linear_damping);
    }

    float GetAngularDamping2D(HCollisionObject2D collision_object)
    {
        b2Body* body = ((b2Body*)collision_object);
        return body->GetAngularDamping();
    }

    void SetAngularDamping2D(HCollisionObject2D collision_object, float angular_damping)
    {
        b2Body* body = ((b2Body*)collision_object);
        body->SetAngularDamping(angular_damping);
    }

    float GetMass2D(HCollisionObject2D collision_object)
    {
        b2Body* body = ((b2Body*)collision_object);
        return body->GetMass();
    }

    void SetWorldPosition2D(HContext2D context, HCollisionObject2D collision_object, const Vectormath::Aos::Vector3& position)
    {
        b2Body* body = ((b2Body*)collision_object);
        b2Vec2 b2_position;
        ToB2(position, b2_position, context->m_InvScale);
        body->SetTransform(b2_position, context->m_InvScale);
    }

    void SetBodyAngle2D(HCollisionObject2D collision_object, float angle)
    {
        b2Body* body = ((b2Body*)collision_object);
        body->SetTransform(body->GetPosition(), angle);
    }

    float GetBodyAngle2D(HCollisionObject2D collision_object)
    {
        b2Body* body = ((b2Body*)collision_object);
        return body->GetAngle();
    }

    void RequestRayCast2D(HWorld2D world, const RayCastRequest& request)
    {
        if (!world->m_RayCastRequests.Full())
        {
            // Verify that the ray is not 0-length
            // We need to remove the z-value before calculating length (DEF-1286)
            const Vectormath::Aos::Point3 from2d = Vectormath::Aos::Point3(request.m_From.getX(), request.m_From.getY(), 0.0);
            const Vectormath::Aos::Point3 to2d   = Vectormath::Aos::Point3(request.m_To.getX(), request.m_To.getY(), 0.0);
            if (Vectormath::Aos::lengthSqr(to2d - from2d) <= 0.0f)
            {
                dmLogWarning("Ray had 0 length when ray casting, ignoring request.");
            }
            else
            {
                world->m_RayCastRequests.Push(request);
            }
        }
        else
        {
            dmLogWarning("Ray cast query buffer is full (%d), ignoring request.", world->m_RayCastRequests.Capacity());
        }
    }

    static int Sort_RayCastResponse(const dmPhysics::RayCastResponse* a, const dmPhysics::RayCastResponse* b)
    {
        float diff = a->m_Fraction - b->m_Fraction;
        if (diff == 0)
            return 0;
        return diff < 0 ? -1 : 1;
    }

    void RayCast2D(HWorld2D world, const RayCastRequest& request, dmArray<RayCastResponse>& results)
    {
        DM_PROFILE(Physics, "RayCasts");

        const Vectormath::Aos::Point3 from2d = Vectormath::Aos::Point3(request.m_From.getX(), request.m_From.getY(), 0.0);
        const Vectormath::Aos::Point3 to2d   = Vectormath::Aos::Point3(request.m_To.getX(), request.m_To.getY(), 0.0);
        if (Vectormath::Aos::lengthSqr(to2d - from2d) <= 0.0f)
        {
            dmLogWarning("Ray had 0 length when ray casting, ignoring request.");
            return;
        }

        float scale = world->m_Context->m_Scale;
        ProcessRayCastResultCallback2D query;
        query.m_Request          = &request;
        query.m_ReturnAllResults = request.m_ReturnAllResults;
        query.m_Context          = world->m_Context;
        query.m_Results          = &results;
        b2Vec2 from;
        ToB2(from2d, from, scale);
        b2Vec2 to;
        ToB2(to2d, to, scale);
        query.m_IgnoredUserData = request.m_IgnoredUserData;
        query.m_CollisionMask   = request.m_Mask;
        query.m_Response.m_Hit  = 0;
        world->m_World.RayCast(&query, from, to);

        if (!request.m_ReturnAllResults)
        {
            if (query.m_Response.m_Hit)
            {
                if (results.Full())
                    results.OffsetCapacity(1);
                results.SetSize(1);
                results[0] = query.m_Response;
            }
        }
        else
        {
            qsort(results.Begin(), results.Size(), sizeof(dmPhysics::RayCastResponse), (int (*)(const void*, const void*))Sort_RayCastResponse);
        }
    }

    void SetGravity2D(HWorld2D world, const Vectormath::Aos::Vector3& gravity)
    {
        b2Vec2 gravity_b;
        ToB2(gravity, gravity_b, world->m_Context->m_Scale);
        world->m_World.SetGravity(gravity_b);
    }

    Vectormath::Aos::Vector3 GetGravity2D(HWorld2D world)
    {
        b2Vec2 gravity_b = world->m_World.GetGravity();
        Vectormath::Aos::Vector3 gravity;
        FromB2(gravity_b, gravity, world->m_Context->m_InvScale);
        return gravity;
    }

    void SetDebugCallbacks2D(HContext2D context, const DebugCallbacks& callbacks)
    {
        context->m_DebugCallbacks = callbacks;
    }

    void ReplaceShape2D(HContext2D context, HCollisionShape2D old_shape, HCollisionShape2D new_shape)
    {
        for (uint32_t i = 0; i < context->m_Worlds.Size(); ++i)
        {
            for (b2Body* body = context->m_Worlds[i]->m_World.GetBodyList(); body; body = body->GetNext())
            {
                b2Fixture* fixture = body->GetFixtureList();
                while (fixture)
                {
                    b2Fixture* next_fixture = fixture->GetNext();
                    if (fixture->GetShape() == old_shape)
                    {
                        b2MassData mass_data;
                        ((b2Shape*)new_shape)->ComputeMass(&mass_data, 1.0f);
                        b2FixtureDef def;
                        def.density            = body->GetMass() / mass_data.mass;
                        def.filter             = fixture->GetFilterData(0);
                        def.friction           = fixture->GetFriction();
                        def.isSensor           = fixture->IsSensor();
                        def.restitution        = fixture->GetRestitution();
                        def.shape              = (b2Shape*)new_shape;
                        def.userData           = fixture->GetUserData();
                        b2Fixture* new_fixture = body->CreateFixture(&def);

                        // Copy filter data per child
                        b2Shape* new_b2_shape = (b2Shape*)new_shape;
                        b2Shape* old_b2_shape = fixture->GetShape();
                        if (new_b2_shape->m_filterPerChild)
                        {
                            uint32_t new_child_count = new_b2_shape->GetChildCount();
                            uint32_t old_child_count = old_b2_shape->GetChildCount();
                            for (uint32_t c = 0; c < new_child_count; ++c)
                            {
                                b2Filter filter;

                                if (c < old_child_count)
                                {
                                    filter = fixture->GetFilterData(c);
                                }
                                else
                                {
                                    // The new shape has more children than the old
                                    // Use filter data from the first child
                                    filter = fixture->GetFilterData(0);
                                }

                                new_fixture->SetFilterData(filter, c);
                            }
                        }

                        body->DestroyFixture(fixture);
                        body->SetActive(true);
                    }
                    fixture = next_fixture;
                }
            }
        }
    }

    HJoint CreateJoint2D(HWorld2D world, HCollisionObject2D obj_a, const Vectormath::Aos::Point3& pos_a, HCollisionObject2D obj_b, const Vectormath::Aos::Point3& pos_b, dmPhysics::JointType type, const ConnectJointParams& params)
    {
        float scale = world->m_Context->m_Scale;
        b2Vec2 pa;
        ToB2(pos_a, pa, scale);
        b2Vec2 pb;
        ToB2(pos_b, pb, scale);

        b2Joint* joint   = 0x0;
        b2Body* b2_obj_a = (b2Body*)obj_a;
        b2Body* b2_obj_b = (b2Body*)obj_b;

        switch (type)
        {
            case dmPhysics::JOINT_TYPE_SPRING: {
                b2DistanceJointDef jointDef;
                jointDef.bodyA            = b2_obj_a;
                jointDef.bodyB            = b2_obj_b;
                jointDef.localAnchorA     = pa;
                jointDef.localAnchorB     = pb;
                jointDef.length           = params.m_SpringJointParams.m_Length * scale;
                jointDef.frequencyHz      = params.m_SpringJointParams.m_FrequencyHz;
                jointDef.dampingRatio     = params.m_SpringJointParams.m_DampingRatio;
                jointDef.collideConnected = params.m_CollideConnected;
                joint                     = world->m_World.CreateJoint(&jointDef);
            }
            break;
            case dmPhysics::JOINT_TYPE_FIXED: {
                b2RopeJointDef jointDef;
                jointDef.bodyA            = b2_obj_a;
                jointDef.bodyB            = b2_obj_b;
                jointDef.localAnchorA     = pa;
                jointDef.localAnchorB     = pb;
                jointDef.maxLength        = params.m_FixedJointParams.m_MaxLength * scale;
                jointDef.collideConnected = params.m_CollideConnected;
                joint                     = world->m_World.CreateJoint(&jointDef);
            }
            break;
            case dmPhysics::JOINT_TYPE_HINGE: {
                b2RevoluteJointDef jointDef;
                jointDef.bodyA            = b2_obj_a;
                jointDef.bodyB            = b2_obj_b;
                jointDef.localAnchorA     = pa;
                jointDef.localAnchorB     = pb;
                jointDef.referenceAngle   = params.m_HingeJointParams.m_ReferenceAngle;
                jointDef.lowerAngle       = params.m_HingeJointParams.m_LowerAngle;
                jointDef.upperAngle       = params.m_HingeJointParams.m_UpperAngle;
                jointDef.maxMotorTorque   = params.m_HingeJointParams.m_MaxMotorTorque;
                jointDef.motorSpeed       = params.m_HingeJointParams.m_MotorSpeed;
                jointDef.enableLimit      = params.m_HingeJointParams.m_EnableLimit;
                jointDef.enableMotor      = params.m_HingeJointParams.m_EnableMotor;
                jointDef.collideConnected = params.m_CollideConnected;
                joint                     = world->m_World.CreateJoint(&jointDef);
            }
            break;
            case dmPhysics::JOINT_TYPE_SLIDER: {
                b2PrismaticJointDef jointDef;
                jointDef.bodyA        = b2_obj_a;
                jointDef.bodyB        = b2_obj_b;
                jointDef.localAnchorA = pa;
                jointDef.localAnchorB = pb;
                b2Vec2 axis;
                Vectormath::Aos::Vector3 apa(params.m_SliderJointParams.m_LocalAxisA[0], params.m_SliderJointParams.m_LocalAxisA[1], params.m_SliderJointParams.m_LocalAxisA[2]);
                ToB2(apa, axis, 1.0f);
                jointDef.localAxisA       = axis;
                jointDef.referenceAngle   = params.m_SliderJointParams.m_ReferenceAngle;
                jointDef.enableLimit      = params.m_SliderJointParams.m_EnableLimit;
                jointDef.lowerTranslation = params.m_SliderJointParams.m_LowerTranslation * scale;
                jointDef.upperTranslation = params.m_SliderJointParams.m_UpperTranslation * scale;
                jointDef.enableMotor      = params.m_SliderJointParams.m_EnableMotor;
                jointDef.maxMotorForce    = params.m_SliderJointParams.m_MaxMotorForce * scale;
                jointDef.motorSpeed       = params.m_SliderJointParams.m_MotorSpeed;
                jointDef.collideConnected = params.m_CollideConnected;
                joint                     = world->m_World.CreateJoint(&jointDef);
            }
            break;
            default:
                return 0x0;
        }

        return joint;
    }

    bool SetJointParams2D(HWorld2D world, HJoint joint, dmPhysics::JointType type, const ConnectJointParams& params)
    {
        float scale = world->m_Context->m_Scale;

        switch (type)
        {
            case dmPhysics::JOINT_TYPE_SPRING: {
                b2DistanceJoint* typed_joint = (b2DistanceJoint*)joint;
                typed_joint->SetLength(params.m_SpringJointParams.m_Length * scale);
                typed_joint->SetFrequency(params.m_SpringJointParams.m_FrequencyHz);
                typed_joint->SetDampingRatio(params.m_SpringJointParams.m_DampingRatio);
            }
            break;
            case dmPhysics::JOINT_TYPE_FIXED: {
                b2RopeJoint* typed_joint = (b2RopeJoint*)joint;
                typed_joint->SetMaxLength(params.m_FixedJointParams.m_MaxLength * scale);
            }
            break;
            case dmPhysics::JOINT_TYPE_HINGE: {
                b2RevoluteJoint* typed_joint = (b2RevoluteJoint*)joint;
                typed_joint->SetLimits(params.m_HingeJointParams.m_LowerAngle, params.m_HingeJointParams.m_UpperAngle);
                typed_joint->SetMaxMotorTorque(params.m_HingeJointParams.m_MaxMotorTorque * scale);
                typed_joint->SetMotorSpeed(params.m_HingeJointParams.m_MotorSpeed);
                typed_joint->EnableLimit(params.m_HingeJointParams.m_EnableLimit);
                typed_joint->EnableMotor(params.m_HingeJointParams.m_EnableMotor);
            }
            break;
            case dmPhysics::JOINT_TYPE_SLIDER: {
                b2PrismaticJoint* typed_joint = (b2PrismaticJoint*)joint;
                typed_joint->EnableLimit(params.m_SliderJointParams.m_EnableLimit);
                typed_joint->SetLimits(params.m_SliderJointParams.m_LowerTranslation * scale, params.m_SliderJointParams.m_UpperTranslation * scale);
                typed_joint->EnableMotor(params.m_SliderJointParams.m_EnableMotor);
                typed_joint->SetMaxMotorForce(params.m_SliderJointParams.m_MaxMotorForce * scale);
                typed_joint->SetMotorSpeed(params.m_SliderJointParams.m_MotorSpeed);
            }
            break;
            default:
                return false;
        }

        return true;
    }

    bool GetJointParams2D(HWorld2D world, HJoint _joint, dmPhysics::JointType type, ConnectJointParams& params)
    {
        float inv_scale = world->m_Context->m_InvScale;

        b2Joint* joint            = (b2Joint*)_joint;
        params.m_CollideConnected = joint->GetCollideConnected();

        switch (type)
        {
            case dmPhysics::JOINT_TYPE_SPRING: {
                b2DistanceJoint* typed_joint              = (b2DistanceJoint*)joint;
                params.m_SpringJointParams.m_Length       = typed_joint->GetLength() * inv_scale;
                params.m_SpringJointParams.m_FrequencyHz  = typed_joint->GetFrequency();
                params.m_SpringJointParams.m_DampingRatio = typed_joint->GetDampingRatio();
            }
            break;
            case dmPhysics::JOINT_TYPE_FIXED: {
                b2RopeJoint* typed_joint              = (b2RopeJoint*)joint;
                params.m_FixedJointParams.m_MaxLength = typed_joint->GetMaxLength() * inv_scale;
            }
            break;
            case dmPhysics::JOINT_TYPE_HINGE: {
                b2RevoluteJoint* typed_joint = (b2RevoluteJoint*)joint;

                params.m_HingeJointParams.m_ReferenceAngle = typed_joint->GetReferenceAngle();
                params.m_HingeJointParams.m_LowerAngle     = typed_joint->GetLowerLimit();
                params.m_HingeJointParams.m_UpperAngle     = typed_joint->GetUpperLimit();
                params.m_HingeJointParams.m_MaxMotorTorque = typed_joint->GetMaxMotorTorque() * inv_scale;
                params.m_HingeJointParams.m_MotorSpeed     = typed_joint->GetMotorSpeed();
                params.m_HingeJointParams.m_EnableLimit    = typed_joint->IsLimitEnabled();
                params.m_HingeJointParams.m_EnableMotor    = typed_joint->IsMotorEnabled();

                // Read only properties
                params.m_HingeJointParams.m_JointAngle = typed_joint->GetJointAngle();
                params.m_HingeJointParams.m_JointSpeed = typed_joint->GetJointSpeed();
            }
            break;
            case dmPhysics::JOINT_TYPE_SLIDER: {
                b2PrismaticJoint* typed_joint = (b2PrismaticJoint*)joint;

                b2Vec2 axis                                   = typed_joint->GetLocalAxisA();
                params.m_SliderJointParams.m_LocalAxisA[0]    = axis.x;
                params.m_SliderJointParams.m_LocalAxisA[1]    = axis.y;
                params.m_SliderJointParams.m_LocalAxisA[2]    = 0.0f;
                params.m_SliderJointParams.m_ReferenceAngle   = typed_joint->GetReferenceAngle();
                params.m_SliderJointParams.m_EnableLimit      = typed_joint->IsLimitEnabled();
                params.m_SliderJointParams.m_LowerTranslation = typed_joint->GetLowerLimit() * inv_scale;
                params.m_SliderJointParams.m_UpperTranslation = typed_joint->GetUpperLimit() * inv_scale;
                params.m_SliderJointParams.m_EnableMotor      = typed_joint->IsMotorEnabled();
                params.m_SliderJointParams.m_MaxMotorForce    = typed_joint->GetMaxMotorForce() * inv_scale;
                params.m_SliderJointParams.m_MotorSpeed       = typed_joint->GetMotorSpeed();

                // Read only properties
                params.m_SliderJointParams.m_JointTranslation = typed_joint->GetJointTranslation();
                params.m_SliderJointParams.m_JointSpeed       = typed_joint->GetJointSpeed();
            }
            break;
            default:
                return false;
        }

        return true;
    }

    void DeleteJoint2D(HWorld2D world, HJoint _joint)
    {
        assert(_joint);
        world->m_World.DestroyJoint((b2Joint*)_joint);
    }

    bool GetJointReactionForce2D(HWorld2D world, HJoint _joint, Vectormath::Aos::Vector3& force, float inv_dt)
    {
        float inv_scale = world->m_Context->m_InvScale;

        b2Joint* joint = (b2Joint*)_joint;
        b2Vec2 bv2     = joint->GetReactionForce(inv_dt);
        FromB2(bv2, force, inv_scale);

        return true;
    }

    bool GetJointReactionTorque2D(HWorld2D world, HJoint _joint, float& torque, float inv_dt)
    {
        float inv_scale = world->m_Context->m_InvScale;

        b2Joint* joint = (b2Joint*)_joint;
        torque         = joint->GetReactionTorque(inv_dt) * inv_scale;
        return true;
    }
}<|MERGE_RESOLUTION|>--- conflicted
+++ resolved
@@ -957,11 +957,7 @@
                 Vectormath::Aos::Quat rotation   = Vectormath::Aos::Quat(world_transform.GetRotation());
                 ToB2(position, def.position, context->m_Scale);
                 def.angle = atan2(2.0f * (rotation.getW() * rotation.getZ() + rotation.getX() * rotation.getY()), 1.0f - 2.0f * (rotation.getY() * rotation.getY() + rotation.getZ() * rotation.getZ()));
-<<<<<<< HEAD
-                scale     = world_transform.GetUniformScale();
-=======
                 scale = GetUniformScale2D(world_transform);
->>>>>>> ca6db234
             }
             else
             {
