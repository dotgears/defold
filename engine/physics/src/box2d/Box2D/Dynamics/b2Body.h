--- conflicted
+++ resolved
@@ -425,13 +425,8 @@
 
 	float GetCopyRatio() const;
 	void SetCopyRatio(float ratio);
-<<<<<<< HEAD
-
-	/* End */
-=======
     void SetCopyDisable();
     /* End */
->>>>>>> 0dcc6dc1
 
     private : friend class b2World;
     friend class b2Island;
