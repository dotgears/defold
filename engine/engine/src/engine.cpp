--- conflicted
+++ resolved
@@ -472,12 +472,8 @@
         dmLogInfo("Defold Engine %s (%.7s)", dmEngineVersion::VERSION, dmEngineVersion::VERSION_SHA1);
 
         dmSys::EngineInfoParam engine_info;
-<<<<<<< HEAD
-        engine_info.m_Version     = dmEngineVersion::VERSION;
-=======
-        engine_info.m_Platform = dmEngineVersion::PLATFORM;
+        // engine_info.m_Platform = dmEngineVersion::PLATFORM;
         engine_info.m_Version = dmEngineVersion::VERSION;
->>>>>>> 96c820fb
         engine_info.m_VersionSHA1 = dmEngineVersion::VERSION_SHA1;
         engine_info.m_IsDebug     = dLib::IsDebugMode();
         dmSys::SetEngineInfo(engine_info);
